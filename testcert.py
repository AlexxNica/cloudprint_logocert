#!/usr/bin/python

"""Copyright 2016 Google Inc. All Rights Reserved.

Licensed under the Apache License, Version 2.0 (the "License");
you may not use this file except in compliance with the License.
You may obtain a copy of the License at

    http://www.apache.org/licenses/LICENSE-2.0

Unless required by applicable law or agreed to in writing, software
distributed under the License is distributed on an "AS IS" BASIS,
WITHOUT WARRANTIES OR CONDITIONS OF ANY KIND, either express or implied.
See the License for the specific language governing permissions and
limitations under the License.


The main runner for tests used by the Cloud Print Logo Certification tool.

This suite of tests depends on the unittest runner to execute tests. It will log
results and debug information into a log file.

Before executing this program, edit _config.py and put in the proper values for
the printer being tested, and the test accounts that you are using. For the
primary test account, you need to add some OAuth2 tokens, a Client ID and a
Client Secret. Consult the README file for more details about setting up these
tokens and other needed variables in _config.py.

When testcert.py executes, some of the tests will require manual intervention,
therefore watch the output of the script while it's running.

test_id corresponds to an internal database used by Google, so don't change
those IDs. These IDs are used when submitting test results to our database.
"""
__version__ = '2.0'

import _log
import _sheets


import optparse
import os
import platform
import re
import sys
import time
import traceback
import unittest

from _common import Sleep
from _common import BlueText
from _common import GreenText
from _common import RedText
from _common import PromptAndWaitForUserAction
from _common import PromptUserAction
from _config import Constants
from _cpslib import GCPService
from _device import Device
from _oauth2 import Oauth2
from _ticket import CloudJobTicket, GCPConstants
from _transport import Transport
from _zconf import MDNS_Browser
from _zconf import Wait_for_privet_mdns_service


# Module level variables
_logger = None
_transport = None
_device = None
_oauth2 = None
_gcp = None
_sheet = None

def _ParseArgs():
  """Parse command line options."""

  parser = optparse.OptionParser()

  parser.add_option('--autorun',
                    help='Skip manual input',
                    default=Constants.AUTOMODE,
                    action="store_true",
                    dest='autorun')
  parser.add_option('--no-autorun',
                    help='Do not skip manual input',
                    default=Constants.AUTOMODE,
                    action="store_false",
                    dest='autorun')
  parser.add_option('--debug',
                    help='Specify debug log level [default: %default]',
                    default='info',
                    type='choice',
                    choices=['debug', 'info', 'warning', 'error', 'critical'],
                    dest='debug')
  parser.add_option('--email',
                    help='Email account to use [default: %default]',
                    default=Constants.USER['EMAIL'],
                    dest='email')
  parser.add_option('--if-addr',
                    help='Interface address for Zeroconf',
                    default=None,
                    dest='if_addr')
  parser.add_option('--loadtime',
                    help='Seconds for web pages to load [default: %default]',
                    default=10,
                    type='float',
                    dest='loadtime')
  parser.add_option('--logdir',
                    help='Relative directory for logfiles [default: %default]',
                    default=Constants.LOGFILES,
                    dest='logdir')
  parser.add_option('--printer',
                    help='Name of printer [default: %default]',
                    default=Constants.PRINTER['NAME'],
                    dest='printer')
  parser.add_option('--no-stdout',
                    help='Do not send output to stdout',
                    default=True,
                    action="store_false",
                    dest='stdout')

  return parser.parse_args()

# The setUpModule will run one time, before any of the tests are run. The global
# keyword must be used in order to give all of the test classes access to
# these objects. This approach is used to eliminate the need for initializing
# all of these objects for each and every test class.
def setUpModule():
  global _device
  global _gcp
  global _logger
  global _oauth2
  global _transport

  # Initialize globals and constants
  options, unused_args = _ParseArgs()
  _logger = _log.GetLogger('LogoCert', logdir=options.logdir,
                          loglevel=options.debug, stdout=options.stdout)
  os_type = '%s %s' % (platform.system(), platform.release())
  Constants.TESTENV['OS'] = os_type
  Constants.TESTENV['PYTHON'] = '.'.join(map(str, sys.version_info[:3]))
  _oauth2 = Oauth2(_logger)
  # Retrieve access + refresh tokens
  _oauth2.GetTokens()

  # Wait to receive Privet printer advertisements. Timeout in 30 seconds
  printer_service = Wait_for_privet_mdns_service(30, Constants.PRINTER['NAME'],
                                                 _logger)

  if printer_service is None:
    _logger.info("No printers discovered under "+ options.printer)
    sys.exit()

  privet_port = None

  if hasattr(printer_service, 'port'):
    privet_port = int(printer_service.port)
    _logger.debug('Privet advertises port: %d', privet_port)

  _gcp = GCPService(Constants.AUTH["ACCESS"])
  _device = Device(_logger, Constants.AUTH["ACCESS"], _gcp,
                   privet_port= privet_port if 'PORT' not in Constants.PRINTER
                   else Constants.PRINTER['PORT'])
  _transport = Transport(_logger)

  if Constants.TEST['SPREADSHEET']:
    global _sheet
    _sheet = _sheets.SheetMgr(_logger, _oauth2.storage.get(), Constants)
  # pylint: enable=global-variable-undefined


def LogTestSuite(name):
  """Log a test result.

  Args:
    name: string, name of the testsuite that is logging.
  """
  print ('========================================'
         '========================================')
  print '                     Starting %s testSuite'% (name)
  print ('========================================'
         '========================================')
  if Constants.TEST['SPREADSHEET']:
    row = [name,'','','','','','','']
    _sheet.AddRow(row)


def isPrinterAdvertisingAsRegistered(service):
  """Checks the printer's privet advertisements and see if it is advertising
     as registered or not

      Args:
        service: ServiceInfo, printer's service Info
      Returns:
        boolean, True = advertising as registered,
                 False = advertising as unregistered,
                 None = advertisement not found
      """

  return (service.properties['id'] and
          'online' in service.properties['cs'].lower())


def waitForAdvertisementRegStatus(name, is_wait_for_reg, timeout):
  """Wait for the device to privet advertise as registered or unregistered

      Args:
        name: string, device status to wait on
        is_wait_for_reg: boolean, True for registered , False for unregistered
        timeout: integer, seconds to wait for the service update
      Returns:
        boolean, True = status observed, False = status not observed.
      """
  global _logger

  end = time.time() + timeout
  while time.time() < end:
    service = Wait_for_privet_mdns_service(end-time.time(), name, _logger)
    if service is None:
      _logger.info("No printers discovered under " + name)
    else:
      is_registered = isPrinterAdvertisingAsRegistered(service)
      if is_registered is is_wait_for_reg:
        return True
  return False


def writeRasterToFile(file_path, content):
  """ Save a raster image to file

        Args:
          file_path: string, file path to write to
          content: string, content to write
        """
  f = open(file_path, 'wb')
  f.write(content)
  f.close()
  print "Wrote Raster file:%s to disk" % file_path


def getRasterImageFromCloud(pwg_path, img_path):
  """ Submit a GCP print job so that the image is coverted to a supported raster
      file that can be downloaded. Then download the raster image from the cloud
      and save it to disk

      Args:
        pwg_path: string, destination file path of the pwg_raster image
        img_path: string, src file path of the image to convert from
      """

  #
  cjt = CloudJobTicket(_device.details['gcpVersion'])
  if Constants.CAPS['COLOR']:
    cjt.AddColorOption(GCPConstants.COLOR)

  print 'Generating pwg-raster via cloud print'
  output = _gcp.Submit(_device.dev_id, img_path,
                       'LocalPrinting Raster Setup', cjt)
  if not output['success']:
    print 'ERROR: Cloud printing failed.'
    raise
  else:
    try:
      _gcp.WaitJobStateIn(output['job']['id'], _device.dev_id,
                          GCPConstants.IN_PROGRESS)
    except AssertionError:
      print 'GCP ERROR: Job not observed to be in progress.'
      raise
    else:
      try:
        res = _gcp.FetchRaster(output['job']['id'])
      except AssertionError:
        print "ERROR: FetchRaster() failed."
        print "LocalPrinting suite cannot run without raster files."
        raise
      else:
        writeRasterToFile(pwg_path, res)
        print '[Configurable timeout] PRINTING'
        _gcp.WaitJobStateIn(output['job']['id'], _device.dev_id,
                           GCPConstants.DONE,
                            timeout=Constants.TIMEOUT['PRINTING'])




def getLocalPrintingRasterImages():
  """ Checks to see if the raster images used for local printing exist on the
      machine, generate and store to disk if not
      """
  if not os.path.exists(Constants.IMAGES['PWG1']):
    print '\n%s not found.'% (Constants.IMAGES['PWG1'])
    print 'Likely that this is the first time LocalPrinting suite is run.'
    getRasterImageFromCloud(Constants.IMAGES['PWG1'], Constants.IMAGES['PNG7'])

  if not os.path.exists(Constants.IMAGES['PWG2']):
    print '\n%s not found.' % (Constants.IMAGES['PWG2'])
    print 'Likely that this is the first time LocalPrinting suite is run.'
    getRasterImageFromCloud(Constants.IMAGES['PWG2'], Constants.IMAGES['PDF10'])


class LogoCert(unittest.TestCase):
  """Base Class to drive Logo Certification tests."""

  def shortDescription(self):
    '''Overriding the docstring printout function'''
    doc = self._testMethodDoc
    msg =  doc and doc.split("\n")[0].strip() or None
    return BlueText('\n=================================='
                    '====================================\n' + msg + '\n')


  @classmethod
  def setUpClass(cls, suite=None):
    options, unused_args = _ParseArgs()
    cls.loadtime = options.loadtime
    cls.username = options.email
    cls.autorun = options.autorun
    cls.printer = options.printer

    cls.monochrome = GCPConstants.MONOCHROME
    cls.color = (GCPConstants.COLOR if Constants.CAPS['COLOR']
                 else cls.monochrome)
    # Refresh access token in case it has expired
    _oauth2.RefreshToken()
    _device.auth_token = Constants.AUTH['ACCESS']
    _gcp.auth_token = Constants.AUTH['ACCESS']

    suite_name = cls.__name__ if suite is None else suite.__name__
    LogTestSuite(suite_name)


  def ManualPass(self, test_id, test_name, print_test=True):
    """Take manual input to determine if a test passes.

    Args:
      test_id: integer, testid in TestTracker database.
      test_name: string, name of test.
      print_test: boolean, True = print test, False = not print test.
    Returns:
      boolean: True = Pass, False = Fail.
    If self.autorun is set to true, then this method will pause and return True.
    """
    if self.autorun:
      if print_test:
        notes = 'Manually examine printout to verify correctness.'
      else:
        notes = 'Manually verify the test produced the expected result.'
      self.LogTest(test_id, test_name, 'Passed', notes)
      Sleep('AUTO_RUN')
      return True
    print 'Did the test produce the expected result?'
    result = ''
    while result.lower() not in ['y','n']:
      result = PromptAndWaitForUserAction('Enter "y" or "n"')
    try:
      self.assertEqual(result.lower(), 'y')
    except AssertionError:
      notes = PromptAndWaitForUserAction('Type in additional notes for test '
                                         'failure, hit return when finished')
      self.LogTest(test_id, test_name, 'Failed', notes)
      return False
    else:
      self.LogTest(test_id, test_name, 'Passed')
      return True


  def LogTest(self, test_id, test_name, result, notes=''):
    """Log a test result.

    Args:
      test_id: integer, test id in the TestTracker application.
      test_name: string, name of the test.
      result: string, ["Passed", "Failed", "Skipped", "Not Run"]
      notes: string, notes to include with the test result.
    """
    failure = False if result.lower() in ['passed','skipped','n/a'] else True

    console_result = RedText(result) if failure else GreenText(result)
    console_test_name = RedText(test_name) if failure else GreenText(test_name)

    print '' # For spacing
    _logger.info('Test ID: %s', test_id)
    _logger.info('Result: %s', console_result)
    _logger.info('Name: %s', console_test_name)

    if notes:
      console_notes = RedText(notes) if failure else GreenText(notes)
      _logger.info('Notes: %s', console_notes)

    if Constants.TEST['SPREADSHEET']:
      row = [str(test_id), test_name, result, notes,'','','']
      if failure:
        # If failed, generate the cmd that to rerun this testcase
        # Get module name - name of this python script
        module = 'testcert'
        # Get the caller's class name
        testsuite = sys._getframe(1).f_locals['self'].__class__.__name__
        # Since some testcases contain multiple test ids, we cannot simply use
        # test_name to invoke the testcase it belongs to
        # Use traceback to get a list of functions in the callstack that begins
        # with test, the current testcase is the last entry on the list
        pattern = r', in (test.+)\s'
        testcase = [re.search(pattern, x).group(1) for x in
                    traceback.format_stack() if
                    re.search(pattern, x) is not None][-1]
        row.append('python -m unittest %s.%s.%s' %(module,testsuite,testcase))
      _sheet.AddRow(row)


  @classmethod
  def GetDeviceDetails(cls):
    _device.GetDeviceDetails()
    if not _device.name:
      _logger.error('Error finding device via privet.')
      _logger.error('Check printer model in _config file.')
      raise unittest.SkipTest('Could not find device via privet.')
    else:
      _logger.debug('Printer name: %s', _device.name)
      _logger.debug('Printer status: %s', _device.status)
      for k in _device.details:
        _logger.debug(k)
        _logger.debug(_device.details[k])
        _logger.debug('===============================')
      _device.GetDeviceCDD(_device.dev_id)
      for k in _device.cdd:
        _logger.debug(k)
        _logger.debug(_device.cdd[k])
        _logger.debug('===============================')


class SystemUnderTest(LogoCert):
  """Record details about the system under test and test environment."""

  def testRecordTestEnv(self):
    """Record test environment details to Google Sheets."""
    notes = 'Android: %s\n' % Constants.TESTENV['ANDROID']
    notes += 'Tablet: %s\n' % Constants.TESTENV['TABLET']
    self.LogTest('N/A', 'N/A', 'N/A', notes)

    notes = 'Manufacturer: %s' % Constants.PRINTER['MANUFACTURER']
    self.LogTest('N/A', 'N/A', 'N/A', notes)

    notes = 'Model: %s' % Constants.PRINTER['MODEL']
    self.LogTest('N/A', 'N/A', 'N/A', notes)

    notes = 'Device Status: %s' % Constants.PRINTER['STATUS']
    self.LogTest('N/A', 'N/A', 'N/A', notes)

    notes = 'Firmware: %s' % Constants.PRINTER['FIRMWARE']
    self.LogTest('N/A', 'N/A', 'N/A', notes)

    notes = 'Serial Number: %s' % Constants.PRINTER['SERIAL']
    self.LogTest('N/A', 'N/A', 'N/A', notes)


class Privet(LogoCert):
  """Verify device integrates correctly with the Privet protocol.

  These tests should be run before a device is registered.
  """

  def testPrivetInfoAPI(self):
    """Verify device responds to PrivetInfo API requests."""
    test_id = '612051fb-f156-4846-8924-e62f70273643'
    test_name = 'testPrivetInfoAPI'
    # When a device object is initialized, it sends a request to the privet
    # info API, so all of the needed information should already be set.
    try:
      self.assertIn('x-privet-token', _device.privet_info)
    except AssertionError:
      notes = 'No x-privet-token found. Error in privet info API.'
      self.LogTest(test_id, test_name, 'Failed', notes)
      raise
    else:
      notes = 'X-Privet-Token: %s' % _device.privet_info['x-privet-token']
      self.LogTest(test_id, test_name, 'Passed', notes)

  def testPrivetInfoAPIManufacturer(self):
    """Verify device PrivetInfo API contains manufacturer field."""
    test_id = '0da3de50-2541-4585-8314-d3593be7a2d9'
    test_name = 'testPrivetInfoAPIManufacturer'
    # When a device object is initialized, it sends a request to the privet
    # info API, so all of the needed information should already be set.
    try:
      self.assertIn('manufacturer', _device.privet_info)
    except AssertionError:
      notes = 'manufacturer not found in privet info.'
      self.LogTest(test_id, test_name, 'Failed', notes)
      raise
    else:
      notes = 'Manufacturer: %s' % _device.privet_info['manufacturer']
      self.LogTest(test_id, test_name, 'Passed', notes)

  def testPrivetInfoAPIModel(self):
    """Verify device PrivetInfo API contains model field."""
    test_id = 'd2725e0d-033a-45b2-b528-cb00f8729e5b'
    test_name = 'testPrivetInfoAPIModel'
    # When a device object is initialized, it sends a request to the privet
    # info API, so all of the needed information should already be set.
    try:
      self.assertIn('model', _device.privet_info)
    except AssertionError:
      notes = 'model not found in privet info.'
      self.LogTest(test_id, test_name, 'Failed', notes)
      raise
    else:
      notes = 'Model: %s' % _device.privet_info['model']
      self.LogTest(test_id, test_name, 'Passed', notes)

  def testPrivetInfoAPIFirmware(self):
    """Verify device PrivetInfo API contains firmware field."""
    test_id = '9ab29ed3-cbed-458e-9cd7-0021c1da37d2'
    test_name = 'testPrivetInfoAPIFirmware'
    # When a device object is initialized, it sends a request to the privet
    # info API, so all of the needed information should already be set.
    try:
      self.assertIn('firmware', _device.privet_info)
    except AssertionError:
      notes = 'firmware not found in privet info.'
      self.LogTest(test_id, test_name, 'Failed', notes)
      raise
    else:
      notes = 'Firmware: %s' % _device.privet_info['firmware']
      self.LogTest(test_id, test_name, 'Passed', notes)

  def testPrivetInfoAPIUpdateUrl(self):
    """Verify device PrivetInfo API contains update_url field."""
    test_id = 'd7f67d75-9f9d-49ad-b3b2-5557c8c51470'
    test_name = 'testPrivetInfoAPIUpdateUrl'
    # When a device object is initialized, it sends a request to the privet
    # info API, so all of the needed information should already be set.
    try:
      self.assertIn('update_url', _device.privet_info)
    except AssertionError:
      notes = 'update_url not found in privet info.'
      self.LogTest(test_id, test_name, 'Failed', notes)
      raise
    else:
      notes = 'update_url: %s' % _device.privet_info['update_url']
      self.LogTest(test_id, test_name, 'Passed', notes)

  def testPrivetInfoAPIVersion(self):
    """Verify device PrivetInfo API contains version field."""
    test_id = 'daef86f2-f979-4960-8d57-677ce2b237d7'
    test_name = 'testPrivetInfoAPIVersion'
    # When a device object is initialized, it sends a request to the privet
    # info API, so all of the needed information should already be set.
    valid_versions = ['1.0', '1.1', '1.5', '2.0']
    try:
      self.assertIn('version', _device.privet_info)
    except AssertionError:
      notes = 'version not found in privet info.'
      self.LogTest(test_id, test_name, 'Failed', notes)
      raise
    else:
      try:
        self.assertIn(_device.privet_info['version'], valid_versions)
      except AssertionError:
        notes = 'Incorrect GCP Version in privetinfo: %s' % (
            _device.privet_info['version'])
        self.LogTest(test_id, test_name, 'Failed', notes)
        raise
      else:
        notes = 'Version: %s' % _device.privet_info['version']
        self.LogTest(test_id, test_name, 'Passed', notes)

  def testPrivetInfoDeviceState(self):
    """Verify device PrivetInfo API contains DeviceState and valid value."""
    test_id = '3d0fdb69-d14c-4628-a45d-54048465f741'
    test_name = 'testPrivetInfoDeviceState'
    valid_states = ['idle', 'processing', 'stopped']
    try:
      self.assertIn('device_state', _device.privet_info)
    except AssertionError:
      notes = 'device_state not found in privet info.'
      self.LogTest(test_id, test_name, 'Failed', notes)
      raise
    else:
      try:
        self.assertIn(_device.privet_info['device_state'], valid_states)
      except AssertionError:
        notes = 'Incorrect device_state in privet info: %s' % (
            _device.privet_info['device_state'])
        self.LogTest(test_id, test_name, 'Failed', notes)
        raise
      else:
        notes = 'Device state: %s' % _device.privet_info['device_state']
        self.LogTest(test_id, test_name, 'Passed', notes)

  def testPrivetInfoConnectionState(self):
    """Verify device PrivetInfo contains ConnectionState and valid value."""
    test_id = '2f4b5912-fa44-4e37-b4a5-01cd2ea7fcfc'
    test_name = 'testPrivetInfoConnectionState'
    valid_states = ['online', 'offline', 'connecting', 'not-configured']
    try:
      self.assertIn('connection_state', _device.privet_info)
    except AssertionError:
      notes = 'connection_state not found in privet info.'
      self.LogTest(test_id, test_name, 'Failed', notes)
      raise
    else:
      try:
        self.assertIn(_device.privet_info['connection_state'], valid_states)
      except AssertionError:
        notes = 'Incorrect connection_state in privet info: %s' % (
            _device.privet_info['connection_state'])
        self.LogTest(test_id, test_name, 'Failed', notes)
        raise
      else:
        notes = 'Connection state: %s' % _device.privet_info['connection_state']
        self.LogTest(test_id, test_name, 'Passed', notes)

  def testPrivetAccessTokenAPI(self):
    """Verify unregistered device Privet AccessToken API returns correct rc."""
    test_id = '74b0548c-5932-4aaa-a363-56dd9d44268b'
    test_name = 'testPrivetAccessTokenAPI'
    api = 'accesstoken'
    if Constants.CAPS['LOCAL_PRINT']:
      expected_return_code = 200
    else:
      expected_return_code = 404
    response = _transport.HTTPGet(_device.privet_url[api],
                                  headers=_device.headers)
    try:
      self.assertIsNotNone(response)
    except AssertionError:
      notes = 'No response received from %s' % _device.privet_url[api]
      self.LogTest(test_id, test_name, 'Failed', notes)
      raise
    else:
      try:
        self.assertEqual(response.status_code, expected_return_code)
      except AssertionError:
        notes = ('Incorrect return code from %s: Got %d, Expected %d.\n'
                 % (_device.privet_url[api], response.status_code,
                    expected_return_code))
        notes += 'Please confirm LOCAL_PRINT is set correctly in _config.py\n'
        if response.status_code == 404:
          notes += 'Could also be fine since /privet/accesstoken is optional'
        self.LogTest(test_id, test_name, 'Failed', notes)
        raise
      else:
        notes = '%s returned response code %d' % (_device.privet_url[api],
                                                  response.status_code)
        self.LogTest(test_id, test_name, 'Passed', notes)


  def testPrivetCapsAPI(self):
    """Verify unregistered device Privet Capabilities API returns correct rc."""
    test_id = '82bd4d7d-e70b-45fb-9ecb-41f267ef9b24'
    test_name = 'testPrivetCapsAPI'
    api = 'capabilities'
    if Constants.CAPS['LOCAL_PRINT']:
      expected_return_code = 200
    else:
      expected_return_code = 404
    response = _transport.HTTPGet(_device.privet_url[api],
                                  headers=_device.headers)
    try:
      self.assertIsNotNone(response)
    except AssertionError:
      notes = 'No response received from %s' % _device.privet_url[api]
      self.LogTest(test_id, test_name, 'Failed', notes)
      raise
    else:
      try:
        self.assertEqual(response.status_code, expected_return_code)
      except AssertionError:
        notes = ('Incorrect return code from %s: Got %d, Expected %d.\n'
                 % (_device.privet_url[api], response.status_code,
                    expected_return_code))
        notes += 'Please confirm LOCAL_PRINT is set correctly in _config.py\n'
        if response.status_code == 404:
          notes += 'Could also be fine since /privet/capabilities is optional'
        self.LogTest(test_id, test_name, 'Failed', notes)
        raise
      else:
        notes = '%s returned code %d' % (_device.privet_url[api],
                                         response.status_code)
        self.LogTest(test_id, test_name, 'Passed', notes)

  def testPrivetPrinterAPI(self):
    """Verify unregistered device Privet Printer API returns correct rc."""
    test_id = 'c6e56ee1-eb55-478b-a495-dbdfeb7fe1ae'
    test_name = 'testPrivetPrinterAPI'
    api = 'printer'
    expected_return_codes = [200, 404]
    response = _transport.HTTPGet(_device.privet_url[api],
                                  headers=_device.headers)
    try:
      self.assertIsNotNone(response)
    except AssertionError:
      notes = 'No response received from %s' % _device.privet_url[api]
      self.LogTest(test_id, test_name, 'Failed', notes)
      raise
    else:
      try:
        self.assertIn(response.status_code, expected_return_codes)
      except AssertionError:
        notes = 'Incorrect return code, found %d' % response.status_code
        self.LogTest(test_id, test_name, 'Failed', notes)
        raise
      else:
        notes = '%s returned code %d' % (_device.privet_url[api],
                                         response.status_code)
        self.LogTest(test_id, test_name, 'Passed', notes)

  def testPrivetUnknownURL(self):
    """Verify device returns 404 return code for unknown url requests."""
    test_id = 'caf2f4e7-df0d-4093-8303-73eff5ab9024'
    test_name = 'testPrivetUnknownURL'
    response = _transport.HTTPGet(_device.privet_url['INVALID'],
                                 headers=_device.headers)
    try:
      self.assertIsNotNone(response)
    except AssertionError:
      notes = 'No response code received.'
      self.LogTest(test_id, test_name, 'Failed', notes)
      raise
    else:
      try:
        self.assertEqual(response.status_code, 404)
      except AssertionError:
        notes = 'Wrong return code received. Received %d' % response.status_code
        self.LogTest(test_id, test_name, 'Failed', notes)
        raise
      else:
        notes = 'Received correct return code: %d' % response.status_code
        self.LogTest(test_id, test_name, 'Passed', notes)

  def testPrivetRegisterAPI(self):
    """Verify unregistered device exposes register API."""
    test_id = '48f09590-03b1-4068-a902-c21290026247'
    test_name = 'testPrivetRegisterAPI'

    success = _device.StartPrivetRegister()
    try:
      self.assertTrue(success)
    except AssertionError:
      notes = 'Error starting privet registration.'
      self.LogTest(test_id, test_name, 'Failed', notes)
      raise
    else:
      notes = 'Privet registration API working correctly'
      self.LogTest(test_id, test_name, 'Passed', notes)
      # Cancel the registration so the printer is not in an unknown state
      _device.CancelRegistration()

  def testPrivetRegistrationInvalidParam(self):
    """Verify device return error if invalid registration param given."""
    test_id = 'fec798b2-ed5f-44ac-8752-e44fd47462e2'
    test_name = 'testPrivetRegistrationInvalidParam'

    url = _device.privet_url['register']['invalid']
    params = {'user': Constants.USER['EMAIL']}
    response = _transport.HTTPPost(url, headers=_device.headers, params=params)
    try:
      self.assertIsNotNone(response)
    except AssertionError:
      notes = 'No response received.'
      self.LogTest(test_id, test_name, 'Failed', notes)
      raise
    else:
      try:
        self.assertEqual(response.status_code, 200)
      except AssertionError:
        notes = 'Response code from invalid registration params: %d' % (
            response.status_code)
        self.LogTest(test_id, test_name, 'Failed', notes)
        raise
      else:
        info = response.json()
        try:
          self.assertIn('error', info)
        except AssertionError:
          notes = 'Did not find error message. Error message: %s' % (
            info)
          self.LogTest(test_id, test_name, 'Failed', notes)
          raise
        else:
          notes = 'Received correct error code and response: %d\n%s' % (
            response.status_code, info)
          self.LogTest(test_id, test_name, 'Passed', notes)
        finally:
          _device.CancelRegistration()

  def testPrivetInfoAPIEmptyToken(self):
    """Verify device returns code 200 if Privet Token is empty."""
    test_id = '9cce6158-7b68-42b3-94b2-9bacadac07c9'
    test_name = 'testPrivetInfoAPIEmptyToken'
    response = _transport.HTTPGet(_device.privet_url['info'],
                                 headers=_device.privet.headers_empty)
    try:
      self.assertIsNotNone(response)
    except AssertionError:
      notes = 'No response code received.'
      self.LogTest(test_id, test_name, 'Failed', notes)
      raise
    else:
      try:
        self.assertEqual(response.status_code, 200)
      except AssertionError:
        notes = 'Return code received: %d' % response.status_code
        self.LogTest(test_id, test_name, 'Failed', notes)
        raise
      else:
        notes = 'Return code: %d' % response.status_code
        self.LogTest(test_id, test_name, 'Passed', notes)

  def testPrivetInfoAPIInvalidToken(self):
    """Verify device returns code 200 if Privet Token is invalid."""
    test_id = 'f568feee-4693-4643-a61a-73a705288808'
    test_name = 'testPrivetInfoAPIInvalidToken'
    response = _transport.HTTPGet(_device.privet_url['info'],
                                 headers=_device.privet.headers_invalid)
    try:
      self.assertIsNotNone(response)
    except AssertionError:
      notes = 'No response code received.'
      self.LogTest(test_id, test_name, 'Failed', notes)
      raise
    else:
      try:
        self.assertEqual(response.status_code, 200)
      except AssertionError:
        notes = 'Return code received: %d' % response.status_code
        self.LogTest(test_id, test_name, 'Failed', notes)
        raise
      else:
        notes = 'Return code: %d' % response.status_code
        self.LogTest(test_id, test_name, 'Passed', notes)

  def testPrivetInfoAPIMissingToken(self):
    """Verify device returns code 400 if Privet Token is missing."""
    test_id = '271a2089-be2e-4237-b0c1-e64f4e636c35'
    test_name = 'testPrivetInfoAPIMissingToken'
    response = _transport.HTTPGet(_device.privet_url['info'],
                                 headers=_device.privet.headers_missing)
    try:
      self.assertIsNotNone(response)
    except AssertionError:
      notes = 'No response code received.'
      self.LogTest(test_id, test_name, 'Failed', notes)
      raise
    else:
      try:
        self.assertEqual(response.status_code, 400)
      except AssertionError:
        notes = 'Return code received: %d' % response.status_code
        self.LogTest(test_id, test_name, 'Failed', notes)
        raise
      else:
        notes = 'Return code: %d' % response.status_code
        self.LogTest(test_id, test_name, 'Passed', notes)

  def testDeviceRegistrationInvalidClaimToken(self):
    """Verify a device will not register if the claim token is invalid."""
    test_id = 'a48518b0-bc96-480b-a8f2-f26cbb42e1b8'
    test_name = 'testDeviceRegistrationInvalidClaimToken'
    try:
      self.assertTrue(_device.StartPrivetRegister())
    except AssertionError:
      notes = 'Error starting privet registration.'
      self.LogTest(test_id, test_name, 'Failed', notes)
      raise
    else:
      try:
        PromptUserAction('ACCEPT the registration request on the Printer UI '
                         'and wait...')
        try:
          self.assertTrue(_device.GetPrivetClaimToken())
        except AssertionError:
          notes = 'Error getting claim token.'
          self.LogTest(test_id, test_name, 'Failed', notes)
          raise
        else:
          _device.automated_claim_url = (
              'https://www.google.com/cloudprint/confirm?token=INVALID')
          try:
            self.assertFalse(_device.SendClaimToken(Constants.AUTH['ACCESS']))
          except AssertionError:
            notes = 'Device accepted invalid claim token.'
            self.LogTest(test_id, test_name, 'Failed', notes)
            raise
          else:
            notes = 'Device did not accept invalid claim token.'
            self.LogTest(test_id, test_name, 'Passed', notes)
      finally:
        _device.CancelRegistration()

  def testDeviceRegistrationInvalidUserAuthToken(self):
    """Verify a device will not register if the user auth token is invalid."""
    test_id = 'da3d4ce4-5b81-4bb4-a487-7c8e92b552c6'
    test_name = 'testDeviceRegistrationInvalidUserAuthToken'
    try:
      self.assertTrue(_device.StartPrivetRegister())
    except AssertionError:
      notes = 'Error starting privet registration.'
      self.LogTest(test_id, test_name, 'Failed', notes)
      raise
    else:
      try:
        PromptUserAction('ACCEPT the registration request on the Printer UI '
                         'and wait...')
        print 'Note: some printers may not show a registration request.'
        try:
          self.assertTrue(_device.GetPrivetClaimToken())
        except AssertionError:
          notes = 'Error getting claim token.'
          self.LogTest(test_id, test_name, 'Failed', notes)
          raise
        else:
          try:
            self.assertFalse(_device.SendClaimToken('INVALID_USER_AUTH_TOKEN'))
          except AssertionError:
            notes = 'Claim token accepted with invalid User Auth Token.'
            self.LogTest(test_id, test_name, 'Failed', notes)
            raise
          else:
            notes = 'Claim token not accepted with invalid user auth token.'
            self.LogTest(test_id, test_name, 'Passed', notes)
      finally:
        _device.CancelRegistration()


class Printer(LogoCert):
  """Verify printer provides necessary details."""

  @classmethod
  def setUpClass(cls):
    LogoCert.setUpClass(cls)
    LogoCert.GetDeviceDetails()

  def testPrinterName(self):
    """Verify printer provides a name."""
    test_id = '79f45999-b9e7-4f95-8992-79c06eaa1b76'
    test_name = 'testPrinterName'
    try:
      self.assertIsNotNone(_device.name)
    except AssertionError:
      notes = 'No printer name found.'
      self.LogTest(test_id, test_name, 'Failed', notes)
      raise
    else:
      _logger.info('Printer name found in details.')
    try:
      self.assertIn(Constants.PRINTER['NAME'], _device.name)
    except AssertionError:
      notes = 'NAME in _config.py does not match. Found %s' % _device.name
      self.LogTest(test_id, test_name, 'Failed', notes)
      raise
    try:
      self.assertIn('name', _device.cdd)
    except AssertionError:
      notes = 'Printer CDD missing printer name.'
      self.LogTest(test_id, test_name, 'Failed', notes)
      raise
    else:
      _logger.info('Printer name found in CDD.')
    try:
      self.assertIn(Constants.PRINTER['NAME'], _device.cdd['name'])
    except AssertionError:
      notes = ('NAME in _config.py does not match name in  CDD. Found %s in CDD'
               % _device.cdd['name'])
      self.LogTest(test_id, test_name, 'Failed', notes)
      raise
    else:
      notes = 'Printer name: %s' % _device.name
      self.LogTest(test_id, test_name, 'Passed', notes)

  def testPrinterStatus(self):
    """Verify printer has online status."""
    test_id = 'f04dfb47-5745-498b-b366-c79d37536904'
    test_name = 'testPrinterStatus'
    try:
      self.assertIsNotNone(_device.status)
    except AssertionError:
      notes = 'Device has no status.'
      self.LogTest(test_id, test_name, 'Failed', notes)
      raise
    try:
      self.assertIn('ONLINE', _device.status)
    except AssertionError:
      notes = 'Device is not online. Status: %s' % _device.status
      self.LogTest(test_id, test_name, 'Failed', notes)
      raise
    else:
      notes = 'Status: %s' % _device.status
      self.LogTest(test_id, test_name, 'Passed', notes)

  def testPrinterModel(self):
    """Verify printer provides a model string."""
    test_id = '145f1c07-0e9d-4a5e-ae17-ff31f62c94e3'
    test_name = 'testPrinterModel'
    try:
      self.assertIn('model', _device.details)
    except AssertionError:
      notes = 'Model is missing from the printer details.'
      self.LogTest(test_id, test_name, 'Failed', notes)
      raise
    try:
      self.assertIn(Constants.PRINTER['MODEL'], _device.details['model'])
    except AssertionError:
      notes = 'Model incorrect, printer details: %s' % _device.details['model']
      self.LogTest(test_id, test_name, 'Failed', notes)
      raise
    try:
      self.assertIn('model', _device.cdd)
    except AssertionError:
      notes = 'Model is missing from the printer CDD.'
      self.LogTest(test_id, test_name, 'Failed', notes)
      raise
    try:
      self.assertIn(Constants.PRINTER['MODEL'], _device.cdd['model'])
    except AssertionError:
      notes = 'Printer model has unexpected value. Found %s' % (
          _device.cdd['model'])
      self.LogTest(test_id, test_name, 'Failed', notes)
      raise
    else:
      notes = 'Model: %s' % _device.details['model']
      self.LogTest(test_id, test_name, 'Passed', notes)

  def testPrinterManufacturer(self):
    """Verify printer provides a manufacturer string."""
    test_id = '68134ba3-5a05-4a77-82ca-b06ae6195cd8'
    test_name = 'testPrinterManufacturer'
    try:
      self.assertIn('manufacturer', _device.details)
    except AssertionError:
      notes = 'Manufacturer in not set in printer details.'
      self.LogTest(test_id, test_name, 'Failed', notes)
      raise
    try:
      self.assertIn(Constants.PRINTER['MANUFACTURER'],
                    _device.details['manufacturer'])
    except AssertionError:
      notes = 'Manufacturer is not in printer details. Found %s' % (
          _device.details['manufacturer'])
      self.LogTest(test_id, test_name, 'Failed', notes)
      raise
    try:
      self.assertIn('manufacturer', _device.cdd)
    except AssertionError:
      notes = 'Manufacturer is not set in printer CDD.'
      self.LogTest(test_id, test_name, 'Failed', notes)
      raise
    try:
      self.assertIn(Constants.PRINTER['MANUFACTURER'],
                    _device.cdd['manufacturer'])
    except AssertionError:
      notes = 'Manufacturer not found in printer CDD. Found %s' % (
          _device.cdd['manufacturer'])
      self.LogTest(test_id, test_name, 'Failed', notes)
      raise
    else:
      notes = 'Manufacturer: %s' % _device.details['manufacturer']
      self.LogTest(test_id, test_name, 'Passed', notes)

  def testPrinterUUID(self):
    """Verify printer provides a UUID ( equilvalent to serial number )."""
    test_id = '3996db1d-93ea-4f4c-b70c-dfd9355d5e5d'
    test_name = 'testPrinterUUID'
    try:
      self.assertIn('uuid', _device.details)
    except AssertionError:
      notes = 'Serial number not found in device details.'
      self.LogTest(test_id, test_name, 'Failed', notes)
      raise
    try:
      self.assertGreaterEqual(len(_device.details['uuid']), 1)
    except AssertionError:
      notes = 'Serial number does is not valid number.'
      self.LogTest(test_id, test_name, 'Failed', notes)
      raise
    else:
      notes = 'Serial Number: %s' % _device.details['uuid']
      self.LogTest(test_id, test_name, 'Passed', notes)

  def testPrinterGCPVersion(self):
    """Verify printer provides GCP Version supported."""
    test_id = '7a8ec212-52d2-441d-8e18-383ac850f567'
    test_name = 'testPrinterGCPVersion'
    try:
      self.assertIn('gcpVersion', _device.details)
    except AssertionError:
      notes = 'GCP Version not found in printer details.'
      self.LogTest(test_id, test_name, 'Failed', notes)
      raise
    try:
      self.assertEqual('2.0', _device.details['gcpVersion'])
    except AssertionError:
      notes = 'Version 2.0 not found in GCP Version support. Found %s' % (
          _device.details['gcpVersion'])
      self.LogTest(test_id, test_name, 'Failed', notes)
      raise
    try:
      self.assertIn('gcpVersion', _device.cdd)
    except AssertionError:
      notes = 'GCP Version not found in printer CDD.'
      self.LogTest(test_id, test_name, 'Failed', notes)
      raise
    try:
      self.assertEqual('2.0', _device.cdd['gcpVersion'])
    except AssertionError:
      notes = 'Version 2.0 not found in GCP Version. Found %s' % (
          _device.cdd['gcpVersion'])
      self.LogTest(test_id, test_name, 'Failed', notes)
      raise
    else:
      notes = 'GCP Version: %s' % _device.details['gcpVersion']
      self.LogTest(test_id, test_name, 'Passed', notes)

  def testPrinterFirmwareVersion(self):
    """Verify printer provides a firmware version."""
    test_id = '96b2fc8d-708d-4be8-b439-7fec563c44d9'
    test_name = 'testPrinterFirmwareVersion'
    try:
      self.assertIn('firmware', _device.details)
    except AssertionError:
      notes = 'Firmware version is missing in printer details.'
      self.LogTest(test_id, test_name, 'Failed', notes)
      raise
    try:
      self.assertGreaterEqual(len(_device.details['firmware']), 1)
    except AssertionError:
      notes = 'Firmware version is not correctly identified.'
      self.LogTest(test_id, test_name, 'Failed', notes)
      raise
    try:
      self.assertIn('firmware', _device.cdd)
    except AssertionError:
      notes = 'Firmware version is missing in printer CDD.'
      self.LogTest(test_id, test_name, 'Failed', notes)
      raise
    try:
      self.assertGreaterEqual(len(_device.cdd['firmware']), 1)
    except AssertionError:
      notes = 'Firmware version is not correctly identified in CDD.'
      self.LogTest(test_id, test_name, 'Failed', notes)
      raise
    else:
      notes = 'Firmware version: %s' % _device.details['firmware']
      self.LogTest(test_id, test_name, 'Passed', notes)

  def testPrinterType(self):
    """Verify printer provides a type."""
    test_id = 'f4fb09a4-527b-4fa7-8629-0171037db113'
    test_name = 'testPrinterType'
    try:
      self.assertIn('type', _device.details)
    except AssertionError:
      notes = 'Printer Type not found in printer details.'
      self.LogTest(test_id, test_name, 'Failed', notes)
      raise
    try:
      self.assertIn('GOOGLE', _device.details['type'])
    except AssertionError:
      notes = 'Incorrect Printer Type in details. Found %s' % (
          _device.details['type'])
      self.LogTest(test_id, test_name, 'Failed', notes)
      raise
    try:
      self.assertIn('type', _device.cdd)
    except AssertionError:
      notes = 'Printer Type not found in printer CDD'
      self.LogTest(test_id, test_name, 'Failed', notes)
      raise
    try:
      self.assertIn('GOOGLE', _device.cdd['type'])
    except AssertionError:
      notes = 'Incorrect Printer Type in CDD. Found %s' % _device.cdd['type']
      self.LogTest(test_id, test_name, 'Failed', notes)
      raise
    else:
      notes = 'Printer Type: %s' % _device.details['type']
      self.LogTest(test_id, test_name, 'Passed', notes)

  def testPrinterFirmwareUpdateUrl(self):
    """Verify printer provides a firmware update URL."""
    test_id = '27a06940-2f82-4550-8231-69615aa516c8'
    test_name = 'testPrinterFirmwareUpdateUrl'
    try:
      self.assertIn('updateUrl', _device.details)
    except AssertionError:
      notes = 'Firmware update url not found in printer details.'
      self.LogTest(test_id, test_name, 'Failed', notes)
      raise
    try:
      self.assertGreaterEqual(len(
          _device.details['updateUrl']), 10)
    except AssertionError:
      notes = 'Firmware Update URL is not valid in printer details.'
      self.LogTest(test_id, test_name, 'Failed', notes)
      raise
    try:
      self.assertIn('updateUrl', _device.cdd)
    except AssertionError:
      notes = 'Firmware update Url not found in printer CDD.'
      self.LogTest(test_id, test_name, 'Failed', notes)
      raise
    try:
      self.assertGreaterEqual(len(_device.cdd['updateUrl']), 10)
    except AssertionError:
      notes = 'Firmware Update URL is not valid in CDD.'
      self.LogTest(test_id, test_name, 'Failed', notes)
      raise
    else:
      notes = 'Firmware Update URL: %s' % (
          _device.details['updateUrl'])
      self.LogTest(test_id, test_name, 'Passed', notes)

  def testPrinterProxy(self):
    """Verify that printer provides a proxy."""
    test_id = 'd01c84fd-6310-47f0-a464-60997a8e3d68'
    test_name = 'testPrinterProxy'
    try:
      self.assertIn('proxy', _device.details)
    except AssertionError:
      notes = 'Proxy not found in printer details.'
      self.LogTest(test_id, test_name, 'Failed', notes)
      raise
    try:
      self.assertGreaterEqual(len(_device.details['proxy']), 1)
    except AssertionError:
      notes = 'Proxy is not valid value.'
      self.LogTest(test_id, test_name, 'Failed', notes)
      raise
    try:
      self.assertIn('proxy', _device.cdd)
    except AssertionError:
      notes = 'Proxy not found in printer CDD.'
      self.LogTest(test_id, test_name, 'Failed', notes)
      raise
    try:
      self.assertGreaterEqual(len(_device.cdd['proxy']), 1)
    except AssertionError:
      notes = 'Proxy is not valid value.'
      self.LogTest(test_id, test_name, 'Failed', notes)
      raise
    else:
      notes = 'Printer Proxy: %s' % _device.details['proxy']
      self.LogTest(test_id, test_name, 'Passed', notes)

  def testSetupUrl(self):
    """Verify the printer provides a setup URL."""
    test_id = 'd03c034d-2deb-42d9-a6fd-1685c2472e97'
    test_name = 'testSetupUrl'
    try:
      self.assertIn('setupUrl', _device.cdd)
    except AssertionError:
      notes = 'Setup URL not found in CDD.'
      self.LogTest(test_id, test_name, 'Failed', notes)
      raise
    try:
      self.assertGreaterEqual(len(_device.cdd['setupUrl']), 10)
    except AssertionError:
      notes = 'Setup URL is not a valid. Found %s' % _device.cdd['setupUrl']
      self.LogTest(test_id, test_name, 'Failed', notes)
      raise
    else:
      notes = 'Setup URL: %s' % _device.cdd['setupUrl']
      self.LogTest(test_id, test_name, 'Passed', notes)

  def testPrinterID(self):
    """Verify Printer has a PrinterID."""
    test_id = '5bc5d513-3a1f-441a-8acd-d007fe0e0e35'
    test_name = 'testPrinterID'
    try:
      self.assertIsNotNone(_device.dev_id)
    except AssertionError:
      notes = 'Printer ID not found in printer details.'
      self.LogTest(test_id, test_name, 'Failed', notes)
      raise
    try:
      self.assertGreaterEqual(len(_device.dev_id), 10)
    except AssertionError:
      notes = 'Printer ID is not valid in printer details.'
      self.LogTest(test_id, test_name, 'Failed', notes)
      raise
    try:
      self.assertIn('id', _device.cdd)
    except AssertionError:
      notes = 'Printer ID not found in printer CDD.'
      self.LogTest(test_id, test_name, 'Failed', notes)
      raise
    try:
      self.assertGreaterEqual(len(_device.cdd['id']), 10)
    except AssertionError:
      notes = 'Printer ID is not valid in printer CDD.'
      self.LogTest(test_id, test_name, 'Failed', notes)
      raise
    else:
      notes = 'Printer ID: %s' % _device.dev_id
      self.LogTest(test_id, test_name, 'Passed', notes)

  def testLocalSettings(self):
    """Verify the printer contains local settings."""
    test_id = 'cede3eec-41fb-43de-b1f1-76d17443b6f3'
    test_name = 'testLocalSettings'
    try:
      self.assertIn('local_settings', _device.cdd)
    except AssertionError:
      notes = 'local_settings not found in printer CDD.'
      self.LogTest(test_id, test_name, 'Failed', notes)
      raise
    try:
      self.assertIn('current', _device.cdd['local_settings'])
    except AssertionError:
      notes = 'No current settings found in local_settings.'
      self.LogTest(test_id, test_name, 'Failed', notes)
      raise
    else:
      notes = 'Local settings: %s' % _device.cdd['local_settings']
      self.LogTest(test_id, test_name, 'Passed', notes)

  def testCaps(self):
    """Verify the printer contains capabilities."""
    test_id = '1977ab77-27af-4702-a6f3-5b66fc1b5720'
    test_name = 'testCaps'
    try:
      self.assertIn('caps', _device.cdd)
    except AssertionError:
      notes = 'No capabilities found in printer CDD.'
      self.LogTest(test_id, test_name, 'Failed', notes)
      raise
    try:
      self.assertGreaterEqual(len(_device.cdd['caps']), 10)
    except AssertionError:
      notes = 'Capabilities does not have required entries.'
      self.LogTest(test_id, test_name, 'Failed', notes)
      raise
    else:
      self.LogTest(test_id, test_name, 'Passed')

  def testUuid(self):
    """Verify the printer contains a UUID."""
    test_id = 'e53df4c2-d208-41d0-bb62-ec6be6ebac9f'
    test_name = 'testUuid'
    try:
      self.assertIn('uuid', _device.cdd)
    except AssertionError:
      notes = 'uuid not found in printer CDD.'
      self.LogTest(test_id, test_name, 'Failed', notes)
      raise
    try:
      self.assertGreaterEqual(len(_device.cdd['uuid']), 1)
    except AssertionError:
      notes = 'uuid is not a valid value.'
      self.LogTest(test_id, test_name, 'Failed', notes)
      raise
    else:
      notes = 'UUID: %s' % _device.cdd['uuid']
      self.LogTest(test_id, test_name, 'Passed', notes)

  def testDefaultDisplayName(self):
    """Verify Default Display Name is present."""
    test_id = '1cb52261-cf01-45ed-b447-8ec8902b36f2'
    test_name = 'testDefaultDisplayName'
    try:
      self.assertIn('defaultDisplayName', _device.cdd)
    except AssertionError:
      notes = 'defaultDisplayName not found in printer CDD'
      self.LogTest(test_id, test_name, 'Failed', notes)
      raise
    else:
      self.LogTest(test_id, test_name, 'Passed')

  def testCapsSupportedContentType(self):
    """Verify supported_content_type contains needed types."""
    test_id = 'aa7c157e-bd0a-4048-a8a9-88ce3e9a96b8'
    test_name = 'testCapsSupportedContentType'
    try:
      self.assertIn('supported_content_type', _device.cdd['caps'])
    except AssertionError:
      notes = 'supported_content_type missing from printer capabilities.'
      self.LogTest(test_id, test_name, 'Failed', notes)
      raise
    content_types = []
    for item in _device.cdd['caps']['supported_content_type']:
      for k in item:
        if k == 'content_type':
          content_types.append(item[k])
    try:
      self.assertIn('image/pwg-raster', content_types)
    except AssertionError:
      s = 'image/pwg-raster not found in supported content types.'
      notes = s + '\nFound: %s' % content_types
      self.LogTest(test_id, test_name, 'Failed', notes)
      raise
    else:
      notes = 'Supported content types: %s' % (
          _device.cdd['caps']['supported_content_type'])
      self.LogTest(test_id, test_name, 'Passed', notes)

  def testCapsPwgRasterConfig(self):
    """Verify printer CDD contains a pwg_raster_config parameter."""
    test_id = 'e3565806-2320-48ef-8eab-2f48fbcffc33'
    test_name = 'testCapsPwgRasterConfig'
    try:
      self.assertIn('pwg_raster_config', _device.cdd['caps'])
    except AssertionError:
      notes = 'pwg_raster_config parameter not found in printer cdd.'
      self.LogTest(test_id, test_name, 'Failed', notes)
      raise
    else:
      notes = 'pwg_raster_config: %s' % (
          _device.cdd['caps']['pwg_raster_config'])
      self.LogTest(test_id, test_name, 'Passed', notes)

  def testCapsInputTrayUnit(self):
    """Verify input_tray_unit is in printer capabilities."""
    test_id = 'e10b7314-fc04-4a4a-ae59-8bf4a3ae165d'
    test_name = 'testCapsInputTrayUnit'
    try:
      self.assertIn('input_tray_unit', _device.cdd['caps'])
    except AssertionError:
      notes = 'input_tray_unit not found in printer capabilities.'
      self.LogTest(test_id, test_name, 'Failed', notes)
      raise
    else:
      notes = 'input_tray_unit: %s' % _device.cdd['caps']['input_tray_unit']
      self.LogTest(test_id, test_name, 'Passed', notes)

  def testCapsOutputBinUnit(self):
    """Verify output_bin_unit is in printer capabilities."""
    test_id = '0f329dba-75c3-45f0-a3a1-4d63f5d195b0'
    test_name = 'testCapsOutputBinUnit'
    try:
      self.assertIn('output_bin_unit', _device.cdd['caps'])
    except AssertionError:
      notes = 'output_bin_unit not found in printer capabilities.'
      self.LogTest(test_id, test_name, 'Failed', notes)
      raise
    else:
      notes = 'output_bin_unit: %s' % _device.cdd['caps']['output_bin_unit']
      self.LogTest(test_id, test_name, 'Passed', notes)

  def testCapsMarker(self):
    """Verify marker is in printer capabilities."""
    test_id = '35005c07-3b18-48b2-a3a2-20fe78bedff2'
    test_name = 'testCapsMarker'
    try:
      self.assertIn('marker', _device.cdd['caps'])
    except AssertionError:
      notes = 'marker not found in printer capabilities.'
      self.LogTest(test_id, test_name, 'Failed', notes)
      raise
    else:
      notes = 'marker: %s' % _device.cdd['caps']['marker']
      self.LogTest(test_id, test_name, 'Passed', notes)

  def testCapsCover(self):
    """Verify cover is in printer capabilities."""
    test_id = 'c5564d8b-d811-4510-b031-b761bb094631'
    test_name = 'testCapsCover'
    try:
      self.assertIn('cover', _device.cdd['caps'])
    except AssertionError:
      notes = 'cover not found in printer capabilities.'
      self.LogTest(test_id, test_name, 'Failed', notes)
      raise
    else:
      notes = 'cover: %s' % _device.cdd['caps']['cover']
      self.LogTest(test_id, test_name, 'Passed', notes)

  def testCapsColor(self):
    """Verify color is in printer capabilities."""
    test_id = '01bd068d-0b8f-41a4-82ea-39ef5fb09994'
    test_name = 'testCapsColor'
    try:
      self.assertIn('color', _device.cdd['caps'])
    except AssertionError:
      notes = 'color not found in printer capabilities.'
      self.LogTest(test_id, test_name, 'Failed', notes)
      raise
    else:
      notes = 'color: %s' % _device.cdd['caps']['color']
      self.LogTest(test_id, test_name, 'Passed', notes)

  def testCapsDuplex(self):
    """Verify duplex is in printer capabilities."""
    test_id = '7bda6263-a629-4e1a-84e9-28e84fa2b014'
    test_name = 'testCapsDuplex'
    if not Constants.CAPS['DUPLEX']:
      if 'duplex' in _device.cdd['caps']:
        notes = 'Error in _config file, DUPLEX should be True'
        self.LogTest(test_id, test_name, 'Failed', notes)
      else:
        self.LogTest(test_id, test_name, 'Skipped', 'Duplex not supported')
      return
    try:
      self.assertIn('duplex', _device.cdd['caps'])
    except AssertionError:
      notes = 'duplex not found in printer capabilities.'
      self.LogTest(test_id, test_name, 'Failed', notes)
      raise
    else:
      notes = 'duplex: %s' % _device.cdd['caps']['duplex']
      self.LogTest(test_id, test_name, 'Passed', notes)

  def testCapsCopies(self):
    """Verify copies is in printer capabilities."""
    test_id = '9d1464d1-46fb-4d1c-a8fb-3fa0e7dc9509'
    test_name = 'testCapsCopies'
    if not Constants.CAPS['COPIES_CLOUD']:
      if 'copies' in _device.cdd['caps']:
        notes = 'Error in _config file, COPIES_CLOUD should be True'
        self.LogTest(test_id, test_name, 'Failed', notes)
      else:
        self.LogTest(test_id, test_name, 'Skipped', 'Copies not supported')
      return
    try:
      self.assertIn('copies', _device.cdd['caps'])
    except AssertionError:
      notes = 'copies not found in printer capabilities.'
      self.LogTest(test_id, test_name, 'Failed', notes)
      raise
    else:
      notes = 'copies: %s' % _device.cdd['caps']['copies']
      self.LogTest(test_id, test_name, 'Passed', notes)

  def testCapsDpi(self):
    """Verify dpi is in printer capabilities."""
    test_id = 'cd4c9dbc-da9d-4de7-a5b7-74e4618ce1b7'
    test_name = 'testCapsDpi'
    try:
      self.assertIn('dpi', _device.cdd['caps'])
    except AssertionError:
      notes = 'dpi not found in printer capabilities.'
      self.LogTest(test_id, test_name, 'Failed', notes)
      raise
    else:
      notes = 'dpi: %s' % _device.cdd['caps']['dpi']
      self.LogTest(test_id, test_name, 'Passed', notes)

  def testCapsMediaSize(self):
    """Verify media_size is in printer capabilities."""
    test_id = 'dae470da-ac50-47cb-8ef7-073cc856cfed'
    test_name = 'testCapsMediaSize'
    try:
      self.assertIn('media_size', _device.cdd['caps'])
    except AssertionError:
      notes = 'media_size not found in printer capabilities.'
      self.LogTest(test_id, test_name, 'Failed', notes)
      raise
    else:
      notes = 'media_size: %s' % _device.cdd['caps']['media_size']
      self.LogTest(test_id, test_name, 'Passed', notes)

  def testCapsCollate(self):
    """Verify collate is in printer capabilities."""
    test_id = '550f72b4-4eb0-4869-87bf-197a9ef1cf09'
    test_name = 'testCapsCollate'
    if not Constants.CAPS['COLLATE']:
      if 'collate' in _device.cdd['caps']:
        notes = 'Error in _config file, COLLATE should be True'
        self.LogTest(test_id, test_name, 'Failed', notes)
      else:
        notes = 'Printer does not support collate.'
        self.LogTest(test_id, test_name, 'Skipped', notes)
      return
    try:
      self.assertIn('collate', _device.cdd['caps'])
    except AssertionError:
      notes = 'collate not found in printer capabilities.'
      self.LogTest(test_id, test_name, 'Failed', notes)
      raise
    else:
      notes = 'collate: %s' % _device.cdd['caps']['collate']
      self.LogTest(test_id, test_name, 'Passed', notes)

  def testCapsPageOrientation(self):
    """Verify page_orientation is not in printer capabilities."""
    test_id = '79c696e5-33eb-4a47-a173-c698c4423b7c'
    test_name = 'testCapsPageOrientation'
    if Constants.CAPS['LAYOUT_ISSUE']:
      notes = 'Chrome issue in local printing requires orientation in caps.'
      self.LogTest(test_id, test_name, 'Skipped', notes)
    else:
      try:
        self.assertNotIn('page_orientation', _device.cdd['caps'])
      except AssertionError:
        notes = 'page_orientation found in printer capabilities.'
        self.LogTest(test_id, test_name, 'Failed', notes)
        raise
      else:
        notes = 'page_orientation not found in printer capabilities.'
        self.LogTest(test_id, test_name, 'Passed', notes)

  def testCapsMargins(self):
    """Verify margin is not in printer capabilities."""
    test_id = '674b3b1a-282a-4e41-a4d2-046ce65e7403'
    test_name = 'testCapsMargins'
    try:
      self.assertNotIn('margins', _device.cdd['caps'])
    except AssertionError:
      notes = 'margins found in printer capabilities.'
      self.LogTest(test_id, test_name, 'Failed', notes)
      raise
    else:
      notes = 'margins not found in printer capabilities.'
      self.LogTest(test_id, test_name, 'Passed', notes)

  def testCapsFitToPage(self):
    """Verify fit_to_page is not in printer capabilities."""
    test_id = '86c99c63-1581-470f-b771-94e389a5fc32'
    test_name = 'testCapsFitToPage'
    try:
      self.assertNotIn('fit_to_page', _device.cdd['caps'])
    except AssertionError:
      notes = 'fit_to_page found in printer capabilities.'
      self.LogTest(test_id, test_name, 'Failed', notes)
      raise
    else:
      notes = 'fit_to_page not found in printer capabilities.'
      self.LogTest(test_id, test_name, 'Passed', notes)

  def testCapsPageRange(self):
    """Verify page_range is not in printer capabilities."""
    test_id = 'f80b2077-2ed2-4fc1-a2d6-2fa3b90e9c9f'
    test_name = 'testCapsPageRange'
    try:
      self.assertNotIn('page_range', _device.cdd['caps'])
    except AssertionError:
      notes = 'page_range found in printer capabilities.'
      self.LogTest(test_id, test_name, 'Failed', notes)
      raise
    else:
      notes = 'page_range not found in printer capabilities.'
      self.LogTest(test_id, test_name, 'Passed', notes)

  def testCapsReverseOrder(self):
    """Verify reverse_order is not in printer capabilities."""
    test_id = 'f24797e4-090c-42fd-98e7-f19ea3d39ebf'
    test_name = 'testCapsReverseOrder'
    try:
      self.assertNotIn('reverse_order', _device.cdd['caps'])
    except AssertionError:
      notes = 'reverse_order found in printer capabilities.'
      self.LogTest(test_id, test_name, 'Failed', notes)
      raise
    else:
      notes = 'reverse_order not found in printer capabilities.'
      self.LogTest(test_id, test_name, 'Passed', notes)

  def testCapsHash(self):
    """Verify printer CDD contains a capsHash."""
    test_id = 'd39db864-3e18-46f3-8c16-d367f155c1e0'
    test_name = 'testCapsHash'
    try:
      self.assertIn('capsHash', _device.cdd)
    except AssertionError:
      notes = 'capsHash not found in printer capabilities.'
      self.LogTest(test_id, test_name, 'Failed', notes)
      raise
    else:
      notes = 'capsHash found in printer cdd.'
      self.LogTest(test_id, test_name, 'Passed', notes)

  def testCapsCertificationID(self):
    """Verify printer has a certificaionID and it is correct."""
    test_id = '8885e5c7-50a1-4667-aa25-4f40588e396f'
    test_name = 'testCapsCertificationID'
    try:
      self.assertIn('certificationId', _device.cdd)
    except AssertionError:
      notes = 'certificationId not found in printer capabilities.'
      self.LogTest(test_id, test_name, 'Failed', notes)
      raise
    else:
      try:
        self.assertEqual(Constants.PRINTER['CERTID'],
                         _device.cdd['certificationId'])
      except AssertionError:
        notes = 'Certification ID: %s, expected %s' % (
            _device.cdd['certificationId'], Constants.PRINTER['CERTID'])
        self.LogTest(test_id, test_name, 'Failed', notes)
        raise
      else:
        notes = 'Certification ID: %s' % _device.cdd['certificationId']
        self.LogTest(test_id, test_name, 'Passed', notes)

  def testCapsResolvedIssues(self):
    """Verify printer contains resolvedIssues in printer capabilities."""
    test_id = '5a1ef1e7-26ba-458b-a72f-a5ebf26e437c'
    test_name = 'testCapsResolvedIssues'
    try:
      self.assertIn('resolvedIssues', _device.cdd)
    except AssertionError:
      notes = 'resolvedIssues not found in printer capabilities.'
      self.LogTest(test_id, test_name, 'Failed', notes)
      raise
    else:
      notes = 'resolvedIssues found in printer capabilities.'
      self.LogTest(test_id, test_name, 'Passed', notes)

class PreRegistration(LogoCert):
  """Tests to be run before device is registered."""

  @classmethod
  def setUpClass(cls):
    LogoCert.setUpClass(cls)
    cls.sleep_time = 60


  def testDeviceAdvertisePrivet(self):
    """Verify printer under test advertises itself using Privet."""
    test_id = '3382acca-15f7-46d1-9b43-2d36defa9443'
    test_name = 'testDeviceAdvertisePrivet'

    print 'Listening for the printer\'s advertisements for up to 60 seconds'
    service = Wait_for_privet_mdns_service(60, Constants.PRINTER['NAME'],
                                           _logger)
    try:
      self.assertIsNotNone(service)
    except AssertionError:
      notes = 'Device is not found advertising in privet'
      self.LogTest(test_id, test_name, 'Failed', notes)
      raise
    else:
      is_registered = isPrinterAdvertisingAsRegistered(service)
      try:
        self.assertFalse(is_registered)
      except AssertionError:
        notes = 'Device is advertising as a registered device'
        self.LogTest(test_id, test_name, 'Failed', notes)
        raise
      else:
        notes = 'Device is advertising as an unregistered device'
        self.LogTest(test_id, test_name, 'Passed', notes)

  def testDeviceSleepingAdvertisePrivet(self):
    """Verify sleeping printer advertises itself using Privet."""
    test_id = 'fffb765b-bb62-4927-82d4-209928ef7d23'
    test_name = 'testDeviceSleepingAdvertisePrivet'

    print 'Put the printer in sleep mode.'
    PromptAndWaitForUserAction('Press ENTER when printer is sleeping.')

    print 'Listening for the printer\'s advertisements for up to 60 seconds'
    service = Wait_for_privet_mdns_service(60, Constants.PRINTER['NAME'],
                                           _logger)
    try:
      self.assertIsNotNone(service)
    except AssertionError:
      notes = 'Device is not found advertising in privet'
      self.LogTest(test_id, test_name, 'Failed', notes)
      raise
    else:
      is_registered = isPrinterAdvertisingAsRegistered(service)
      try:
        self.assertFalse(is_registered)
      except AssertionError:
        notes = 'Device not advertising as a registered device in sleep mode'
        self.LogTest(test_id, test_name, 'Failed', notes)
        raise
      else:
        notes = 'Device is advertising as an unregistered device in sleep mode'
        self.LogTest(test_id, test_name, 'Passed', notes)


  def testDeviceOffNoAdvertisePrivet(self):
    """Verify powered off device does not advertise using Privet."""
    test_id = '35ce7a3d-3403-499e-9a60-4d17e1693178'
    test_name = 'testDeviceOffNoAdvertisePrivet'

    PromptAndWaitForUserAction('Press ENTER once printer is powered off')

    print 'Listening for the printer\'s advertisements for up to 60 seconds'
    service = Wait_for_privet_mdns_service(60, Constants.PRINTER['NAME'],
                                           _logger)
    try:
      self.assertIsNone(service)
    except AssertionError:
      notes = 'Device found advertising when powered off'
      self.LogTest(test_id, test_name, 'Failed', notes)
      raise
    else:
      notes = 'Device no longer advertising when powered off'
      self.LogTest(test_id, test_name, 'Passed', notes)

      """Verify freshly powered on device advertises itself using Privet."""
      test_id2 = 'ad3c730b-dcc9-4597-8953-d9bc5dca4205'
      test_name2 = 'testDeviceOffPowerOnAdvertisePrivet'

      PromptUserAction('Power on the printer and wait...')
      service = Wait_for_privet_mdns_service(300, Constants.PRINTER['NAME'],
                                             _logger)
      try:
        self.assertIsNotNone(service)
      except AssertionError:
        notes = 'Device is not advertising in privet when freshly powered on'
        self.LogTest(test_id, test_name, 'Failed', notes)
        raise
      else:
        is_registered = isPrinterAdvertisingAsRegistered(service)
        try:
          self.assertFalse(is_registered)
        except AssertionError:
          notes = 'Device advertised as registered when freshly powered on'
          self.LogTest(test_id2, test_name2, 'Failed', notes)
          raise
        else:
          notes = 'Device advertised as unregistered when freshly powered on'
          self.LogTest(test_id2, test_name2, 'Passed', notes)
        finally:
          # Get the new X-privet-token from the restart
          _device.GetPrivetInfo()

  def testDeviceRegistrationNotLoggedIn(self):
    """Test printer cannot be registered if user not logged in."""
    test_id = '984be779-3ca4-4bb7-a2e1-e1868f687905'
    test_name = 'testDeviceRegistrationNotLoggedIn'

    success = _device.Register('ACCEPT the registration request on Printer UI '
                               'and wait...', use_token=False)
    try:
      self.assertFalse(success)
    except AssertionError:
      notes = 'Able to register printer without an auth token.'
      self.LogTest(test_id, test_name, 'Failed', notes)
      raise
    else:
      notes = 'Not able to register printer without a valid auth token.'
      self.LogTest(test_id, test_name, 'Passed', notes)
      # Cancel the registration so the printer is not in an unknown state
      _device.CancelRegistration()


  def testDeviceCancelRegistration(self):
    """Test printer cancellation prevents registration."""
    test_id = 'ce1c9c46-3164-4f07-aa41-241867a4a28b'
    test_name = 'testDeviceCancelRegistration'
    _logger.info('Testing printer registration cancellation.')

    print 'Testing printer registration cancellation.'
    print 'Do not accept printer registration request on printer panel.'

    registration_success = _device.Register('CANCEL the registration request on'
                                            ' Printer UI and wait...')
    if not registration_success:
      # Confirm the user's account has no registered printers
      res = _gcp.Search(_device.name)
      try:
        # Assert that 'printers' list is empty
        self.assertFalse(res['printers'])
      except AssertionError:
        notes = 'Unable to cancel registration request.'
        self.LogTest(test_id, test_name, 'Failed', notes)
        PromptAndWaitForUserAction('Make sure printer is unregistered before '
                                   'proceeding. Press ENTER to continue')
        raise
      else:
        notes = 'Cancelled registration attempt from printer panel.'
        self.LogTest(test_id, test_name, 'Passed', notes)
    else:
      notes = 'Error cancelling registration process.'
      self.LogTest(test_id, test_name, 'Failed', notes)
      _device.CancelRegistration()

class Registration(LogoCert):
  """Test device registration."""

  def test_01_DeviceRegistrationTimeOut(self):
    """Verify printer registration times out properly"""
    test_id = '64f31b27-0779-4c94-8f8a-ec9d44ce6171'
    test_name = 'testDeviceRegistrationNoAccept'

    print 'Do not select accept/cancel registration from the printer U/I.'
    print 'Wait for the registration request to time out.'

    # Timeout test
    success = _device.StartPrivetRegister()
    if success:
      PromptAndWaitForUserAction('Press ENTER once the printer registration '
                                 'times out.')
      # Confirm the user's account has no registered printers
      res = _gcp.Search(_device.name)
      try:
        self.assertFalse(res['printers'])
      except AssertionError:
        notes = ('Not able to cancel printer registration from '
                 'printer UI timeout.')
        self.LogTest(test_id, test_name, 'Failed', notes)
        raise
      else:
        notes = 'Printer registration cancelled from printer UI timeout.'
        self.LogTest(test_id, test_name, 'Passed', notes)
    else:
      notes = 'Not able to initiate printer registration.'
      self.LogTest(test_id, test_name, 'Failed', notes)
      raise

  def test_02_DeviceRegistrationPanelUI(self):
    """Verify printer panel UI shows registration prompt"""
    test_id = '6968e44b-3c2d-4b14-8fd5-06c94f1e8c41'
    test_name = 'testDeviceAcceptRegistration'

    if Constants.CAPS['PRINTER_PANEL_UI']:
      # Verify printer must accept registration requests on the printer panel
      print 'Validate that the printer panel UI correctly showed a GCP '
      print 'registration request during the previous "timeout" test'
      print 'If printer does not have accept/cancel on printer panel,'
      print 'Fail this test.'
      self.ManualPass(test_id, test_name, print_test=False)
    else:
      notes = 'No printer panel UI support.'
      self.LogTest(test_id, test_name, 'Skipped', notes)

  def test_03_DeviceRegistration(self):
    """Verify printer registration using Privet

    This test function actually executes three tests.
    1- User1 successfully registers
    2- User2 cannot register after User1 has begun registration process
    3- Printer correctly advertises as registered after registration
    """
    test_id = 'b36f4085-f14f-49e0-adc0-cdbaae45bd9f'
    test_name = 'testDeviceRegistration'

    test_id2 = '923ee7f2-c337-49d4-aa4d-8f8e3b43621a'
    test_name2 = 'testDeviceRegistrationMultipleUsers'

    test_id3 = '65da1989-8273-45bc-a9f0-5826b58ab7eb'
    test_name3 = 'testDeviceRegistrationAdvertise'

    # Register user1
    print 'Initiating a registration attempt for User1'
    success = _device.StartPrivetRegister(user=Constants.USER['EMAIL'])
    try:
      self.assertTrue(success)
    except AssertionError:
      notes = 'Not able to register user1. Privet call /register/start failed'
      self.LogTest(test_id, test_name, 'Failed', notes)
      _device.CancelRegistration(user=Constants.USER['EMAIL'])
      raise
    else:
      try:
        success = _device.Register('User2 simultaneous registration attempt',
                                   user=Constants.USER2['EMAIL'],
                                   no_action=True, wait_for_user=False)
      except EnvironmentError:
        notes = ('Simultaneous registration failed. '
                 'getClaimToken() from User2\'s registration attempt '
                 'should not return the \'pending_user_action\' error msg. '
                 'The printer should reject User2\'s attempt since User1\'s '
                 'registration is already under way.')
        self.LogTest(test_id2, test_name2, 'Failed', notes)
        _device.CancelRegistration()
        raise
      else:
        try:
          self.assertFalse(success)
        except AssertionError:
          notes = 'Simultaneous registration succeeded.'
          self.LogTest(test_id2, test_name2, 'Failed', notes)
          raise
        else:
          notes = 'Simultaneous registration failed.'
          self.LogTest(test_id2, test_name2, 'Passed', notes)

          PromptUserAction('ACCEPT the registration request from %s on the '
                           'printer UI and wait...' % Constants.USER['EMAIL'])
          # Finish the registration process
          success = False
          if _device.GetPrivetClaimToken():
            if _device.ConfirmRegistration(_device.auth_token):
              success = _device.FinishPrivetRegister()
          try:
            self.assertTrue(success)
          except AssertionError:
            notes = 'User1 failed to register.'
            self.LogTest(test_id, test_name, 'Failed', notes)
            _device.CancelRegistration()
            raise
          else:
            print 'Waiting up to 2 minutes to complete the registration.'
            success = waitForAdvertisementRegStatus(Constants.PRINTER['NAME'],
                                                    True, 120)
            try:
              self.assertTrue(success)
            except AssertionError:
              notes = ('Registered device not found advertising '
                       'or found advertising as unregistered')
              self.LogTest(test_id3, test_name3, 'Failed', notes)
            else:
              notes = 'Registered device found advertising correctly'
              self.LogTest(test_id3, test_name3, 'Passed', notes)

            res = _gcp.Search(_device.name)
            try:
              self.assertTrue(res['printers'])
            except AssertionError:
              notes = 'Registered printer not found via the GCP Search API.'
              self.LogTest(test_id, test_name, 'Failed', notes)
              raise
            else:
              notes = ('Successfully found registered printer via the GCP '
                       'Search API')
              self.LogTest(test_id, test_name, 'Passed', notes)


class LocalDiscovery(LogoCert):
  """Tests Local Discovery functionality."""

  @classmethod
  def setUpClass(cls):
    LogoCert.setUpClass(cls)
    LogoCert.GetDeviceDetails()

  def toggleOnLocalPrinting(self):
    """Turns on local printing"""
    print ('Re-enabling local printing in case it turned off along with '
           'local discovery')
    setting = {'pending': {'printer/local_printing_enabled': True}}
    res = _gcp.Update(_device.dev_id, setting=setting)

    if not res['success']:
      print ('Error turning on Local Printing. Please manually renable Local '
             'Printing and continue testing')
      return

    # Give the printer time to update.
    success = _gcp.WaitForUpdate(_device.dev_id,
                                 'printer/local_printing_enabled', True)

    if not success:
      print 'Failed to detect update before timing out.'
    else:
      print 'Local printing toggled on successfully'


  def testLocalDiscoveryToggle(self):
    """Verify printer behaves correctly when local discovery is toggled."""
    test_id = '54131136-9e03-4b17-acd2-7ca72e2ad732'
    test_name = 'testLocalDiscoveryToggle'
    notes = None
    notes2 = None

    setting = {'pending': {'local_discovery': False}}
    print "Toggling off local discovery"
    res = _gcp.Update(_device.dev_id, setting=setting)

    if not res['success']:
      notes = 'Error turning off Local Discovery.'
      self.LogTest(test_id, test_name, 'Failed', notes)
      raise
    else:
      # Give printer time to update.
      success = _gcp.WaitForUpdate(_device.dev_id, 'local_discovery', False)
      try:
        self.assertTrue(success)
      except AssertionError:
        notes = 'Local Discovery was not disabled within 60 seconds.'
        self.LogTest(test_id, test_name, 'Failed', notes)
        raise
      else:
        print 'Local Discovery successfully disabled'
        # Should not be any advertisements from the printer anymore
        print ('Listening for advertisements for 60 seconds, there should NOT '
               'be any from the printer')
        service = Wait_for_privet_mdns_service(60, Constants.PRINTER['NAME'],
                                               _logger)
        try:
          self.assertIsNone(service)
        except AssertionError:
          notes = 'Local Discovery disabled but privet advertisements detected.'
          self.LogTest(test_id, test_name, 'Failed', notes)
          print 'Attempting to toggle Local Discovery back on'
          setting = {'pending': {'local_discovery': True}}
          res = _gcp.Update(_device.dev_id, setting=setting)
          if not res['success']:
            print 'Update error, please manually re-enable Local Discovery'
          else:
            print 'Local Discovery successfully re-enabled'
          raise
        else:
          print 'Success, no printer advertisements detected'

    notes = 'Local Discovery successfully disabled'
    setting = {'pending': {'local_discovery': True}}
    print "Toggling on local discovery"
    res = _gcp.Update(_device.dev_id, setting=setting)

    if not res['success']:
      notes2 = 'Error turning on Local Discovery.'
      self.LogTest(test_id, test_name, 'Failed', notes + '\n' + notes2)
      raise
    else:
      # Give printer time to update.
      success = _gcp.WaitForUpdate(_device.dev_id, 'local_discovery', True)
      try:
        self.assertTrue(success)
      except AssertionError:
        notes2 = 'Local Discovery was not enabled within 60 seconds.'
        self.LogTest(test_id, test_name, 'Failed', notes2)
        self.toggleOnLocalPrinting()
        raise
      else:
        print  'Local Discovery successfully enabled'
        print ('Listening for advertisements for up to 60 seconds, '
               'there should be advertisements from the printer')
        service = Wait_for_privet_mdns_service(60, Constants.PRINTER['NAME'],
                                               _logger)
        try:
          self.assertIsNotNone(service)
        except AssertionError:
          notes2 = ('Local Discovery enabled, '
                    'but no privet advertisements detected.')
          self.LogTest(test_id, test_name, 'Failed', notes2)
          raise
        else:
          print 'Printer advertisements detected'
        finally:
          self.toggleOnLocalPrinting()

    notes2 = 'Local Discovery successfully enabled'
    notes = notes + '\n' + notes2
    self.LogTest(test_id, test_name, 'Passed', notes)

  def testPrinterOnAdvertiseLocally(self):
    """Verify printer sends start up advertisement packets when turned on.
       """
    test_id = 'e979119e-5a35-4065-89cf-1c4ef795c5b9'
    test_name = 'testPrinterOnAdvertiseLocally'

    print 'This test should begin with the printer turned off.'
    PromptAndWaitForUserAction('Press ENTER once printer is powered off')

    PromptUserAction('Power on the printer and wait...')
    service = Wait_for_privet_mdns_service(300, Constants.PRINTER['NAME'],
                                           _logger)
    try:
      self.assertIsNotNone(service)
    except AssertionError:
      notes = 'Printer did not make privet packet.'
      self.LogTest(test_id, test_name, 'Failed', notes)
      raise
    else:
      notes = 'Printer broadcast privet packet.'
      self.LogTest(test_id, test_name, 'Passed', notes)
    finally:
      # Get the new X-privet-token from the restart
      _device.GetPrivetInfo()


  def testPrinterOffSendGoodbyePacket(self):
    """Verify printer sends goodbye packet when turning off."""
    test_id = '074cf049-a13c-4a7e-91ed-a0ce9457b4f4'
    test_name = 'testPrinterOffSendGoodbyePacket'
    if not Constants.CAPS['GOODBYE_PACKET']:
      notes = 'Printer does not send goodbye packet.'
      self.LogTest(test_id, test_name, 'Skipped', notes)
      return

    print 'This test must start with the printer on and operational.'
    # Need a somewhat persistent browser (for the duration of this testcase
    # at least) to detect service removal
    mdns_browser = MDNS_Browser(_logger)
    service = mdns_browser.Wait_for_service_add(30, Constants.PRINTER['NAME'])
    try:
      self.assertIsNotNone(service)
    except AssertionError:
      notes = 'Printer did not send advertisement while powered on'
      self.LogTest(test_id, test_name, 'Failed')
      mdns_browser.Close()
      raise

    PromptUserAction('Turn off the printer and wait...')
    is_off = mdns_browser.Wait_for_service_remove(120,
                                                  Constants.PRINTER['NAME'])
    try:
      self.assertTrue(is_off)
    except AssertionError:
      notes = 'Printer did not send goodbye packet when powered off.'
      self.LogTest(test_id, test_name, 'Failed', notes)
      raise
    else:
      notes = 'Printer sent goodbye packet when powered off.'
      self.LogTest(test_id, test_name, 'Passed', notes)
    finally:
      mdns_browser.Close()
      # Turn the printer back on
      PromptUserAction('Power on the printer and wait...')
      service = Wait_for_privet_mdns_service(300, Constants.PRINTER['NAME'],
                                             _logger)
      try:
        self.assertIsNotNone(service)
      except AssertionError:
        notes = 'Error receiving the power-on signal from the printer.'
        self.LogTest(test_id, test_name, 'Failed', notes)
        raise


  def testPrinterIdleNoBroadcastPrivet(self):
    """Verify idle printer doesn't send mDNS broadcasts."""
    test_id = '703a55d2-7291-4637-b257-dc885fdb5abd'
    test_name = 'testPrinterIdleNoBroadcastPrivet'

    print 'Ensure printer stays on and remains in idle state.'
    # Service TTL should not be updated if there are no advertisements from the
    # idle printer.
    mdns_browser = MDNS_Browser(_logger)
    service = mdns_browser.Wait_for_service_add(30, Constants.PRINTER['NAME'])

    try:
      self.assertIsNotNone(service)
    except AssertionError:
      mdns_browser.Close()
      notes = ('No printer mDNS broadcast packets found while printer '
               'is powered on.')
      self.LogTest(test_id, test_name, 'Failed', notes)
      raise
    else:
      start_ttl = mdns_browser.Get_service_ttl(Constants.PRINTER['NAME'])
      # Monitor the local network for privet broadcasts.
      print 'Listening for network broadcasts for 60 seconds.'
      time.sleep(60)
      end_ttl = mdns_browser.Get_service_ttl(Constants.PRINTER['NAME'])
      try:
        self.assertTrue(start_ttl > end_ttl)
      except AssertionError:
        notes = ('Found printer mDNS broadcast packets containing privet while '
                 'printer is idle.')
        self.LogTest(test_id, test_name, 'Failed', notes)
        raise
      else:
        notes = ('No printer mDNS broadcast packets containing privet were '
                 'found while printer is idle.')
        self.LogTest(test_id, test_name, 'Passed', notes)
      finally:
        mdns_browser.Close()



  def testUpdateLocalSettings(self):
    """Verify printer's local settings can be updated with Update API."""
    test_id = '9a2fde45-ea02-4cdd-90ab-af752cbdd394'
    test_name = 'testUpdateLocalSettings'
    # Get the current xmpp timeout value.

    orig = _device.cdd['local_settings']['current']['xmpp_timeout_value']
    new = orig + 600
    setting = {'pending': {'xmpp_timeout_value': new}}
    print 'Updating xmpp timeout value via the update interface'
    res = _gcp.Update(_device.dev_id, setting=setting)

    if not res['success']:
      notes = 'Error sending Update of local settings.'
      self.LogTest(test_id, test_name, 'Failed', notes)
      raise

    print 'Successfully updated'
    success = _gcp.WaitForUpdate(_device.dev_id, 'xmpp_timeout_value', new)
    try:
      self.assertTrue(success)
    except AssertionError:
      notes = 'Failed to detect update before timing out.'
      self.LogTest(test_id, test_name, 'Failed', notes)
      raise
    else:
      # Refresh the values of the device.
      _device.GetDeviceCDD(_device.dev_id)
      timeout = _device.cdd['local_settings']['current']['xmpp_timeout_value']
      try:
        self.assertEqual(timeout, new)
      except AssertionError:
        notes = 'Error setting xmpp_timeout_value in local settings.'
        self.LogTest(test_id, test_name, 'Failed', notes)
        raise
      else:
        notes = 'Successfully set new xmpp_timeout_value in local settings.'
        self.LogTest(test_id, test_name, 'Passed', notes)
      finally:
        setting = {'pending': {'xmpp_timeout_value': orig}}
        print 'Reverting the xmpp timeout value via the update interface'
        res = _gcp.Update(_device.dev_id, setting=setting)
        if res['success']:
          print 'Successfully updated'
          _gcp.WaitForUpdate(_device.dev_id, 'xmpp_timeout_value', orig)



class LocalPrinting(LogoCert):
  """Tests of local printing functionality."""
  def setUp(self):
    # Create a fresh CJT for each test case
    self.cjt = CloudJobTicket(_device.privet_info['version'])

  @classmethod
  def setUpClass(cls):
    LogoCert.setUpClass(cls)
    LogoCert.GetDeviceDetails()

    # Need to download a few raster files that will be used to test local
    # printing. Different printers support different pwg-raster resolution
    # and colours. Leverage GCP for format conversion by submitting a job via
    # GCP, then downloading the raster files and saving them to disk
    getLocalPrintingRasterImages()

  def test_01_LocalPrintGuestUser(self):
    """Verify local print on a registered printer is available to guest user."""
    test_id = '8ba6f1ba-66cc-4d9e-aa3c-1d2e611ddb38'
    test_name = 'testLocalPrintGuestUser'

    # New instance of device that is not authenticated - contains no auth-token
    guest_device = Device(_logger, None, None, privet_port=_device.port)
    guest_device.GetDeviceCDDLocally()

    job_id = guest_device.LocalPrint(test_name,
                                     Constants.IMAGES['PWG1'], self.cjt)
    try:
      self.assertIsNotNone(job_id)
    except AssertionError:
      notes = 'Guest failed to print a pwg-raster image via local printing.'
      self.LogTest(test_id, test_name, 'Failed', notes)
    else:
      print 'Guest successfully printed a pwg-raster image via local printing.'
      print 'If not, fail this test.'
      self.ManualPass(test_id, test_name)


  def test_02_LocalPrintOwner(self):
    """Verify local print on a registered printer as the owner."""
    test_id = 'a47b904c-d7a2-4112-832b-59035d117404'
    test_name = 'testLocalPrintOwner'

    job_id = _device.LocalPrint(test_name, Constants.IMAGES['PWG1'], self.cjt, 'image/pwg-raster')
    try:
      self.assertIsNotNone(job_id)
    except AssertionError:
      notes = 'Owner failed to print a pwg-raster image via local printing.'
      self.LogTest(test_id, test_name, 'Failed', notes)
    else:
      print 'Owner successfully printed a pwg-raster image via local printing.'
      print 'If not, fail this test.'
      self.ManualPass(test_id, test_name)


  def test_03_LocalPrintingToggle(self):
    """Verify printer behaves correctly when local printing toggled."""
    test_id = '533d4ac6-5c1d-4c99-a91e-2bac7c31864f'
    test_name = 'testLocalPrintingToggle'
    notes = None
    notes2 = None

    print 'Disabling local printing'
    setting = {'pending': {'printer/local_printing_enabled': False}}
    res = _gcp.Update(_device.dev_id, setting=setting)

    if not res['success']:
      notes = 'Error turning off Local Printing.'
      self.LogTest(test_id, test_name, 'Failed', notes)
      raise

    # Give the printer time to update.
    success = _gcp.WaitForUpdate(_device.dev_id,
                                 'printer/local_printing_enabled', False)
    try:
      self.assertTrue(success)
    except AssertionError:
      notes = 'Failed to detect update before timing out.'
      self.LogTest(test_id, test_name, 'Failed', notes)
      raise
    print 'Local print successfully turned off'

    job_id = _device.LocalPrint(test_name, Constants.IMAGES['PWG1'], self.cjt, 'image/pwg-raster')
    try:
      self.assertIsNone(job_id)
    except AssertionError:
      notes = 'Able to print via privet local printing when disabled.'
      self.LogTest(test_id, test_name, 'Failed', notes)
      raise
    else:
      notes = 'Not able to print locally when disabled.'

    print 'Re-enabling local printing'
    setting = {'pending': {'printer/local_printing_enabled': True}}
    res = _gcp.Update(_device.dev_id, setting=setting)

    if not res['success']:
      notes2 = 'Error turning on Local Printing.'
      self.LogTest(test_id, test_name, 'Failed', notes2)
      raise

    # Give the printer time to update.
    success = _gcp.WaitForUpdate(_device.dev_id,
                                 'printer/local_printing_enabled', True)
    try:
      self.assertTrue(success)
    except AssertionError:
<<<<<<< HEAD
      notes = 'Failed to detect update before timing out.'
      self.LogTest(test_id, test_name, 'Failed', notes)
      raise
    print 'Local print successfully enabled'

    success = _device.WaitForPrinterState('idle')
    try:
      self.assertTrue(success)
    except AssertionError:
      notes2 = 'Printer not in idle state after updates.'
      self.LogTest(test_id, test_name, 'Failed', notes2)
      raise
=======
      notes = 'Error local printing with color selected.'
      self.LogTest(test_id, test_name, 'Blocked', notes)
    else:
      print 'Print job should be printed in color.'
      print 'If not, fail this test.'
      self.ManualPass(test_id, test_name)

  def testLocalPrintLongUrl(self):
    """Verify printer can local print a long URL."""
    test_id = '8b89286b-a5aa-4936-a7d8-e768962930d8'
    test_name = 'testLocalPrintLongUrl'
    url = ('http://www-10.lotus.com/ldd/portalwiki.nsf/dx/'
           'Determining_the_best_IBM_Lotus_Web_Content_Management_delivery'
           '_option_for_your_needs')
>>>>>>> refs/remotes/origin/master

    job_id = _device.LocalPrint(test_name, Constants.IMAGES['PWG1'], self.cjt, 'image/pwg-raster')
    try:
      self.assertIsNotNone(job_id)
    except AssertionError:
      notes2 = 'Not able to print locally when enabled.'
      self.LogTest(test_id, test_name, 'Failed', notes2)
      raise
    else:
      notes2 = 'Able to print via privet local printing when re-enabled.'
      self.LogTest(test_id, test_name, 'Passed', notes + '\n' + notes2)

  def test_04_LocalPrintHTML(self):
    """Verify printer can local print HTML file."""
    test_id = '8745d54b-045a-4378-a024-d331785ac62e'
    test_name = 'testLocalPrintHTML'

    if 'text/html' not in _device.supported_types:
      self.LogTest(test_id, test_name, 'Skipped', 'No local print Html support')
      return

    job_id = _device.LocalPrint(test_name, Constants.IMAGES['HTML1'], self.cjt, 'text/html')
    try:
      self.assertIsNotNone(job_id)
    except AssertionError:
      notes = 'Error local printing %s' % Constants.IMAGES['HTML1']
      self.LogTest(test_id, test_name, 'Failed', notes)
      raise
    else:
      print 'HTML file should be printed.'
      print 'Fail this test if print out has errors or quality issues.'
      self.ManualPass(test_id, test_name)

  def test_05_LocalPrintJPG(self):
    """Verify a 1 page JPG file prints using Local Printing."""
    test_id = '01a0aa7e-80e3-4336-8183-0c5cbf8e9f19'
    test_name = 'testLocalPrintJPG'

    if ('image/jpeg' not in _device.supported_types and
        'image/pjpeg' not in _device.supported_types):
      self.LogTest(test_id, test_name, 'Skipped', 'No local print Jpg support')
      return

    job_id = _device.LocalPrint(test_name, Constants.IMAGES['JPG12'], self.cjt, 'image/jpeg')
    try:
      self.assertIsNotNone(job_id)
    except AssertionError:
      notes = 'Error local printing %s' % Constants.IMAGES['JPG12']
      self.LogTest(test_id, test_name, 'Failed', notes)
      raise
    else:
      print 'JPG file should be printed.'
      print 'Fail this test if print out has errors or quality issues.'
      self.ManualPass(test_id, test_name)

  def test_06_LocalPrintPNG(self):
    """Verify a 1 page PNG file prints using Local Printing."""
    test_id = 'a4588515-2c18-4f57-80c6-9c23cb57f074'
    test_name = 'testLocalPrintPNG'

    if 'image/png' not in _device.supported_types:
      self.LogTest(test_id, test_name, 'Skipped', 'No local print PNG support')
      return

    job_id = _device.LocalPrint(test_name, Constants.IMAGES['PNG6'], self.cjt, 'image/png')
    try:
      self.assertIsNotNone(job_id)
    except AssertionError:
      notes = 'Error local printing %s' % Constants.IMAGES['PNG6']
      self.LogTest(test_id, test_name, 'Failed', notes)
      raise
    else:
      print 'PNG file should be printed.'
      print 'Fail this test if print out has errors or quality issues.'
      self.ManualPass(test_id, test_name)

  def test_07_LocalPrintGIF(self):
    """Verify a 1 page GIF file prints using Local Printing."""
    test_id = '7b61815b-5719-4114-bdf7-8fce6e0d8dc5'
    test_name = 'testLocalPrintGIF'

    if 'image/gif' not in _device.supported_types:
      self.LogTest(test_id, test_name, 'Skipped', 'No local print Gif support')
      return

    job_id = _device.LocalPrint(test_name, Constants.IMAGES['GIF4'], self.cjt, 'image/gif')
    try:
      self.assertIsNotNone(job_id)
    except AssertionError:
      notes = 'Error local printing %s' % Constants.IMAGES['GIF4']
      self.LogTest(test_id, test_name, 'Failed', notes)
      raise
    else:
      print 'GIF file should be printed.'
      print 'Fail this test if print out has errors or quality issues.'
      self.ManualPass(test_id, test_name)

  def test_08_LocalPrintPDF(self):
    """Verify a 1 page PDF file prints using Local Printing."""
    test_id = '0a02c47a-32b0-47b4-af7a-810c002d282d'
    test_name = 'testLocalPrintPDF'

    if 'application/pdf' not in _device.supported_types:
      self.LogTest(test_id, test_name, 'Skipped', 'No local print PDF support')
      return

    job_id = _device.LocalPrint(test_name, Constants.IMAGES['PDF9'], self.cjt, 'application/pdf')
    try:
      self.assertIsNotNone(job_id)
    except AssertionError:
      notes = 'Error local printing %s' % Constants.IMAGES['PDF9']
      self.LogTest(test_id, test_name, 'Failed', notes)
      raise
    else:
      print 'PDF file should be printed.'
      print 'Fail this test if print out has errors or quality issues.'
      self.ManualPass(test_id, test_name)

  def test_09_LocalPrintPDFDuplex(self):
    """Verify printer respects duplex option for PDFs in local print."""
    test_id = 'e235f70d-2f81-4ea4-9d0d-b56db2174a57'
    test_name = 'testLocalPrintPDFDuplex'

    if 'application/pdf' not in _device.supported_types:
      self.LogTest(test_id, test_name, 'Skipped', 'No local print PDF support')
      return

    if not Constants.CAPS['DUPLEX']:
      self.LogTest(test_id, test_name, 'Skipped', 'No Duplex support')
      return

    self.cjt.AddDuplexOption(GCPConstants.LONG_EDGE)
    job_id = _device.LocalPrint(test_name, Constants.IMAGES['PDF10'], self.cjt, 'application/pdf')
    try:
      self.assertIsNotNone(job_id)
    except AssertionError:
      notes = 'Error printing with LONG_EDGE option in local printing.'
      self.LogTest(test_id, test_name, 'Failed', notes)
      raise

    PromptAndWaitForUserAction('Press ENTER when the document is completely '
                               'printed')

    self.cjt.AddDuplexOption(GCPConstants.SHORT_EDGE)
    job_id = _device.LocalPrint(test_name, Constants.IMAGES['PDF10'], self.cjt, 'application/pdf')
    try:
      self.assertIsNotNone(job_id)
    except AssertionError:
      notes = 'Error printing with SHORT_EDGE option in local printing.'
      self.LogTest(test_id, test_name, 'Failed', notes)
      raise
    else:
      print 'The 1st print job should be printed 2-sided along the long edge.'
      print 'The 2nd print job should be printed 2-sided along the short edge.'
      print 'If not, fail this test.'
      self.ManualPass(test_id, test_name)


  def test_10_LocalPrintPDFMargins(self):
    """Verify printer respects margins option for PDFs in local print."""
    test_id = 'f0143e4e-8dc1-42c1-96da-b9abc39a0b8e'
    test_name = 'testLocalPrintPDFMargins'

    if 'application/pdf' not in _device.supported_types:
      self.LogTest(test_id, test_name, 'Skipped', 'No local print PDF support')
      return

    if not Constants.CAPS['MARGIN']:
      self.LogTest(test_id, test_name, 'Skipped', 'No Margin support')
      return

    self.cjt.AddMarginOption(0, 0, 0, 0)
    job_id = _device.LocalPrint(test_name, Constants.IMAGES['PDF9'], self.cjt, 'application/pdf')
    try:
      self.assertIsNotNone(job_id)
    except AssertionError:
      notes = 'Error local printing with no margins.'
      self.LogTest(test_id, test_name, 'Failed', notes)
      raise
    self.cjt.AddMarginOption(50000, 50000, 50000, 50000)
    job_id = _device.LocalPrint(test_name, Constants.IMAGES['PDF9'], self.cjt, 'application/pdf')
    try:
      self.assertIsNotNone(job_id)
    except AssertionError:
      notes = 'Error local printing with minimum margins.'
      self.LogTest(test_id, test_name, 'Failed', notes)
      raise
    print 'The 1st print job should have no margins.'
    print 'The 2nd print job should have minimum margins.'
    print 'If the margins are not correct, fail this test.'
    self.ManualPass(test_id, test_name)

  def test_11_LocalPrintPDFLayout(self):
    """Verify printer respects layout settings for PDFs in local print."""
    test_id = 'fb522a69-2454-40ab-9453-270553664fea'
    test_name = 'testLocalPrintPDFLayout'

    if 'application/pdf' not in _device.supported_types:
      self.LogTest(test_id, test_name, 'Skipped', 'No local print PDF support')
      return

    self.cjt.AddPageOrientationOption(GCPConstants.PORTRAIT)
    job_id = _device.LocalPrint(test_name, Constants.IMAGES['PDF9'], self.cjt, 'application/pdf')
    try:
      self.assertIsNotNone(job_id)
    except AssertionError:
      notes = 'Error local printing with portrait layout.'
      self.LogTest(test_id, test_name, 'Failed', notes)
      raise

    self.cjt.AddPageOrientationOption(GCPConstants.LANDSCAPE)
    job_id = _device.LocalPrint(test_name, Constants.IMAGES['PDF9'], self.cjt, 'application/pdf')
    try:
      self.assertIsNotNone(job_id)
    except AssertionError:
      notes = 'Error local printing with landscape layout.'
      self.LogTest(test_id, test_name, 'Failed', notes)
    else:
      print 'The 1st print job should be printed in portrait layout.'
      print 'The 2nd print job should be printed in landscape layout.'
      print 'If the layout is not correct, fail this test.'
      self.ManualPass(test_id, test_name)

  def test_12_LocalPrintPDFPageRange(self):
    """Verify printer respects page range for PDFs in local print."""
    test_id = '1580f47d-4115-462d-b85e-bd4d5fd4d7e3'
    test_name = 'testLocalPrintPDFPageRange'

    if 'application/pdf' not in _device.supported_types:
      self.LogTest(test_id, test_name, 'Skipped', 'No local print PDF support')
      return

    self.cjt.AddPageRangeOption(2,3)
    job_id = _device.LocalPrint(test_name, Constants.IMAGES['PDF10'], self.cjt, 'application/pdf')
    try:
      self.assertIsNotNone(job_id)
    except AssertionError:
      notes = 'Error local printing with page range.'
      self.LogTest(test_id, test_name, 'Failed', notes)
    else:
      print 'The print job should only print pages 2 and 3.'
      print 'If this is not the case, fail this test.'
      self.ManualPass(test_id, test_name)

  def test_13_LocalPrintPDFCopies(self):
    """Verify printer respects copy option for PDFs in local print."""
    test_id = 'c849ce7a-07e0-488e-b266-e002bdbde4d6'
    test_name = 'testLocalPrintPDFCopies'

    if 'application/pdf' not in _device.supported_types:
      self.LogTest(test_id, test_name, 'Skipped', 'No local print PDF support')
      return

    if not Constants.CAPS['COPIES_LOCAL']:
      notes = 'Printer does not support copies option.'
      self.LogTest(test_id, test_name, 'Skipped', notes)
      return

    self.cjt.AddCopiesOption(2)
    job_id = _device.LocalPrint(test_name, Constants.IMAGES['PDF9'], self.cjt, 'application/pdf')
    try:
      self.assertIsNotNone(job_id)
    except AssertionError:
      notes = 'Error local printing with copies option.'
      self.LogTest(test_id, test_name, 'Failed', notes)
    else:
      print 'The print job should have printed 2 copies.'
      print 'If 2 copies are not printed, fail this test.'
      self.ManualPass(test_id, test_name)

  def test_14_LocalPrintPDFColorSelect(self):
    """Verify printer respects color option for PDFs in local print."""
    test_id = '7e0e555f-d8ac-4ec3-b268-0420baf14684'
    test_name = 'testLocalPrintPDFColorSelect'

    if 'application/pdf' not in _device.supported_types:
      self.LogTest(test_id, test_name, 'Skipped', 'No local print PDF support')
      return

    if not Constants.CAPS['COLOR']:
      notes = 'Printer does not support color printing.'
      self.LogTest(test_id, test_name, 'Skipped', notes)
      return

    self.cjt.AddColorOption(GCPConstants.COLOR)
    job_id = _device.LocalPrint(test_name, Constants.IMAGES['PDF9'], self.cjt, 'application/pdf')
    try:
      self.assertIsNotNone(job_id)
    except AssertionError:
      notes = 'Error local printing with color selected.'
      self.LogTest(test_id, test_name, 'Failed', notes)
      raise

    PromptAndWaitForUserAction('Press ENTER when page is printed')

    self.cjt.AddColorOption(GCPConstants.MONOCHROME)
    job_id = _device.LocalPrint(test_name, Constants.IMAGES['PDF9'], self.cjt, 'application/pdf')
    try:
      self.assertIsNotNone(job_id)
    except AssertionError:
      notes = 'Error local printing with monochrome selected.'
      self.LogTest(test_id, test_name, 'Failed', notes)
      raise
    else:
      print 'The 1st print job should be printed in color.'
      print 'The 2nd print job should be printed in monochrome.'
      print 'If not, fail this test.'
      self.ManualPass(test_id, test_name)

  def test_15_LocalPrintPWGDuplex(self):
    """Verify printer respects duplex option for PWGs in local print."""
    test_id = 'e235f70d-2f81-4ea4-9d0d-b56db2174a58'
    test_name = 'testLocalPrintPWGDuplex'

    if not Constants.CAPS['DUPLEX']:
      self.LogTest(test_id, test_name, 'Skipped', 'No Duplex support')
      return

    self.cjt.AddDuplexOption(GCPConstants.LONG_EDGE)
    job_id = _device.LocalPrint(test_name, Constants.IMAGES['PWG2'], self.cjt, 'image/pwg-raster')
    try:
      self.assertIsNotNone(job_id)
    except AssertionError:
      notes = 'Error printing with LONG_EDGE option in local printing.'
      self.LogTest(test_id, test_name, 'Failed', notes)
      raise

    PromptAndWaitForUserAction('Press ENTER when the document is completely '
                               'printed')

    self.cjt.AddDuplexOption(GCPConstants.SHORT_EDGE)
    job_id = _device.LocalPrint(test_name, Constants.IMAGES['PWG2'], self.cjt, 'image/pwg-raster')
    try:
      self.assertIsNotNone(job_id)
    except AssertionError:
      notes = 'Error printing with SHORT_EDGE option in local printing.'
      self.LogTest(test_id, test_name, 'Failed', notes)
      raise
    else:
      print 'Both print jobs should be printed in duplex regardless of edge'
      print 'If not, fail this test.'
      self.ManualPass(test_id, test_name)

  def test_16_LocalPrintPWGColorSelect(self):
    """Verify printer respects color option for PWGs in local print."""
    test_id = '7e0e555f-d8ac-4ec3-b268-0420baf14685'
    test_name = 'testLocalPrintPWGColorSelect'

    if not Constants.CAPS['COLOR']:
      notes = 'Printer does not support color printing.'
      self.LogTest(test_id, test_name, 'Skipped', notes)
      return

    self.cjt.AddColorOption(GCPConstants.COLOR)
    job_id = _device.LocalPrint(test_name, Constants.IMAGES['PWG1'], self.cjt, 'image/pwg-raster')
    try:
      self.assertIsNotNone(job_id)
    except AssertionError:
      notes = 'Error local printing with color selected.'
      self.LogTest(test_id, test_name, 'Failed', notes)
      raise

    PromptAndWaitForUserAction('Press ENTER when page is printed')

    self.cjt.AddColorOption(GCPConstants.MONOCHROME)
    job_id = _device.LocalPrint(test_name, Constants.IMAGES['PWG1'], self.cjt, 'image/pwg-raster')
    try:
      self.assertIsNotNone(job_id)
    except AssertionError:
      notes = 'Error local printing with monochrome selected.'
      self.LogTest(test_id, test_name, 'Failed', notes)
      raise
    else:
      print 'The 1st print job should be printed in color.'
      print 'The 2nd print job should be printed in monochrome.'
      print 'If not, fail this test.'
      self.ManualPass(test_id, test_name)


  def test_17_LocalPrintPWG(self):
    """Verify printer can successfully print PWGs in local print."""
    test_id = '7e0e555f-d8ac-4ec3-b268-0420baf14688'
    test_name = 'testLocalPrintPWG'

    job_id = _device.LocalPrint(test_name, Constants.IMAGES['PWG1'], self.cjt, 'image/pwg-raster')
    try:
      self.assertIsNotNone(job_id)
    except AssertionError:
      notes = 'Error local printing PWG raster file.'
      self.LogTest(test_id, test_name, 'Failed', notes)
      raise
    else:
      print 'PWG Raster file should print successfully.'
      print 'If not, fail this test.'
      self.ManualPass(test_id, test_name)


class PostRegistration(LogoCert):
  """Tests to run after _device is registered."""

  @classmethod
  def setUpClass(cls):
    LogoCert.setUpClass(cls)
    LogoCert.GetDeviceDetails()

  def testDeviceDetails(self):
    """Verify printer details are provided to Cloud Print Service."""
    test_id = '6bcf8903-af2c-439c-9c8b-1dd829521905'
    test_name = 'testDeviceDetails'

    try:
      self.assertIsNotNone(_device.name)
    except AssertionError:
      notes = 'Error finding device in via privet.'
      self._logger.error('Check your printer model in the _config file.')
      self.LogTest(test_id, test_name, 'Failed', notes)
      raise
    else:
      notes = 'Found printer details via privet.'
      _device.GetDeviceCDD(_device.dev_id)
      self.LogTest(test_id, test_name, 'Passed', notes)


  def testRegisteredDevicePoweredOffShowsOffline(self):
    """Verify device shows offline when it is powered off."""
    test_id = 'ba6b2c0c-10da-4910-bb6f-63c826087054'
    test_name = 'testRegisteredDevicePoweredOffShowsOffline'

    # Make sure device is in 'online' state before this test
    print 'Waiting up to 120 seconds for printer to be in online state.'
    print 'Polling every 5 seconds'
    end = time.time() + 120
    while time.time() < end:
      _device.GetDeviceDetails()
      if 'ONLINE' in _device.status:
        break
      # Not using Constant.SLEEP['POLL'] here since the status update
      # actually takes a while
      time.sleep(5)

    try:
      self.assertIsNotNone(_device.status)
    except AssertionError:
      notes = 'Device has no status.'
      self.LogTest(test_id, test_name, 'Failed', notes)
      raise
    try:
      self.assertIn('ONLINE', _device.status)
    except AssertionError:
      notes = 'Device is not online. Status: %s' % _device.status
      self.LogTest(test_id, test_name, 'Failed', notes)
      raise
    else:
      PromptAndWaitForUserAction('Press ENTER once printer is powered off')
      print 'Waiting up to 10 minutes for printer status update.'
      print 'Polling every 5 seconds'
      end = time.time() + 600
      while time.time() < end:
        _device.GetDeviceDetails()
        if 'OFFLINE' in _device.status:
          break
        # Not using Constant.SLEEP['POLL'] here since the status update
        # actually takes a while
        time.sleep(5)
      try:
        self.assertIsNotNone(_device.status)
      except AssertionError:
        notes = 'Device has no status.'
        self.LogTest(test_id, test_name, 'Failed', notes)
        raise
      try:
        self.assertIn('OFFLINE', _device.status)
      except AssertionError:
        notes = 'Device is not offline. Status: %s' % _device.status
        self.LogTest(test_id, test_name, 'Failed', notes)
        raise
      else:
        notes = 'Status: %s' % _device.status
        self.LogTest(test_id, test_name, 'Passed', notes)
      finally:
        PromptAndWaitForUserAction('Press ENTER to continue this testcase.')
        PromptUserAction('Power on the printer and wait...')
        service = Wait_for_privet_mdns_service(300, Constants.PRINTER['NAME'],
                                               _logger)
        try:
          self.assertIsNotNone(service)
        except AssertionError:
          notes = 'Error receiving the power-on signal from the printer.'
          self.LogTest(test_id, test_name, 'Failed', notes)
          raise
        # Get the new X-privet-token from the restart
        _device.GetPrivetInfo()

  def testRegisteredDeviceNotDiscoverableAfterPowerOn(self):
    """Verify power cycled registered device advertises as registered."""
    test_id = '7e4ce6cd-0ad1-4194-83f7-3ea11fa30526'
    test_name = 'testRegisteredDeviceNotDiscoverableAfterPowerOn'

    PromptAndWaitForUserAction('Press ENTER once printer is powered off')

    PromptUserAction('Power on the printer and wait...')
    success = waitForAdvertisementRegStatus(Constants.PRINTER['NAME'],
                                            True, 300)
    try:
      self.assertTrue(success)
    except AssertionError:
      notes = 'Printer is advertising as an unregistered device'
      self.LogTest(test_id, test_name, 'Failed', notes)
      raise
    else:
      notes = 'Printer is advertising as a registered device.'
      self.LogTest(test_id, test_name, 'Passed', notes)


class PrinterState(LogoCert):
  """Test that printer state is reported correctly."""

  @classmethod
  def setUpClass(cls):
    LogoCert.setUpClass(cls)
    LogoCert.GetDeviceDetails()

  def GetErrorMsg(self, printer_states):
    """Loop through printer messages and find the first error message.

    Args:
      printer_states: dictionary, contains varies printer state objects
    Returns:
      string: error message if found, else None
    """
    for key, val in printer_states.iteritems():
      for state in val:
        if state['severity'] != 'NONE':
          return state['message'].lower()
    return None


  def VerifyUiStateMessage(self, test_id, test_name, keywords_list,
                           suffixes = None):
    """Verify state messages.

    Args:
      test_id: integer, testid in TestTracker database.
      test_name: string, name of test.
      keywords_list: array, list of strings that should be found in the uiState.
                    each element in the array is looked for in the UI state
                    elements can be slash separated for aliasing where only
                    one term of the slash separated string needs to match.
                    ie. ['door/cover', 'open']
      suffixes: tuple or string, additional allowed suffixes of uiState messages
    Returns:
      boolean: True = Pass, False = Fail.
    """
    if 'uiState' in _device.cdd:
      if 'caption' in _device.cdd['uiState']:
        uiMsg = _device.cdd['uiState']['caption'].lower()
        uiMsg = re.sub(r' \(.*\)$', '', uiMsg)
        uiMsg.strip()
      elif 'printer' in _device.cdd['uiState']:
        uiMsg = self.GetErrorMsg(_device.cdd['uiState']['printer'])
        if uiMsg is None:
          notes = ('No error messages found in uistate[caption] or '
                   'uiState[printer]')
          self.LogTest(test_id, test_name, 'Failed', notes)
          return False
        uiMsg = re.sub(r' \(.*\)$', '', uiMsg)
        uiMsg.strip()
      else:
        notes = 'No \'caption\' attribute found inside uiState'
        self.LogTest(test_id, test_name, 'Failed', notes)
        return False
    else:
      notes = 'No \'uiState\' attribute found inside cdd'
      self.LogTest(test_id, test_name, 'Failed', notes)
      return False

    found = False
    # check for keywords
    for keywords in keywords_list:
      found = False
      for keyword in keywords.split('/'):
        if keyword.lower() in uiMsg:
          found = True
          break
      if not found:
        notes = ('required keyword(s) "%s" not in UI state message: %s' %
                 (keywords, _device.cdd['uiState']['caption']))
        self.LogTest(test_id, test_name, 'Failed', notes)
        return False

    if suffixes is not None:
      # check for suffixes
      if not uiMsg.endswith(suffixes):
        notes = ('None of the required suffix(s) "%s" are found in the UI state'
                 ' message: %s' % (keywords, _device.cdd['uiState']['caption']))
        self.LogTest(test_id, test_name, 'Failed', notes)
        return False

    self.LogTest(test_id, test_name, 'Passed')
    return True

  def VerifyUiStateHealthy(self, test_id, test_name):
    """Verify ui state has no error messages.

    Args:
      test_id: integer, testid in TestTracker database.
      test_name: string, name of test.
    Returns:
      boolean: True = Pass, False = Fail.
    """
    is_healthy = False if 'caption' in _device.cdd['uiState'] else True

    if is_healthy:
      self.LogTest(test_id, test_name, 'Passed')
      return True
    else:
      notes = ('UI shows error state with message: %s' %
               _device.cdd['uiState']['caption'])
      self.LogTest(test_id, test_name, 'Failed', notes)
      return False

  def testLostNetworkConnection(self):
    """Verify printer that loses network connection reconnects properly."""
    test_id = '0af4301e-bacb-40c4-8b95-a8b29aefc8dd'
    test_name = 'testLostNetworkConnection'

    print 'Test printer handles connection status when reconnecting to network.'
    PromptAndWaitForUserAction('Press ENTER once printer loses '
                               'network connection.')
    Sleep('NETWORK_DETECTION')
    print 'Now reconnect printer to the network.'
    PromptAndWaitForUserAction('Press ENTER once printer has '
                               'network connection.')
    Sleep('NETWORK_DETECTION')
    _device.GetDeviceDetails()
    try:
      self.assertIn('ONLINE', _device.status)
    except AssertionError:
      notes = 'Device status is not online.'
      self.LogTest(test_id, test_name, 'Failed', notes)
      raise
    else:
      notes = 'Device status is online.'
      self.LogTest(test_id, test_name, 'Passed', notes)

  def testOpenPaperTray(self):
    """Verify if open paper tray is reported correctly."""
    test_id = '519969fa-97d1-4116-84e7-4f1f689e1df7'
    test_name = 'testOpenPaperTray'

    if not Constants.CAPS['TRAY_SENSOR']:
      notes = 'Printer does not have paper tray sensor.'
      self.LogTest(test_id, test_name, 'Skipped', notes)
      return
    print 'Open the paper tray to the printer.'
    PromptAndWaitForUserAction('Press ENTER once the paper tray is open.')
    Sleep('PRINTER_STATE')
    _device.GetDeviceDetails()
    try:
      self.assertTrue(_device.error_state or _device.warning_state)
    except AssertionError:
      notes = 'Printer is not in error state with open paper tray.'
      self.LogTest(test_id, test_name, 'Failed', notes)
      raise
    else:
      # Check state message.
      # Some input trays may not be opened and be normally empty.
      if not self.VerifyUiStateMessage(test_id, test_name, ['input/tray'],
                                       suffixes=('is open',
                                                 'is empty',
                                                 '% full')):
        raise

    test_id2 = '5041f9a4-0b58-451a-906f-dec2375d93a4'
    test_name2 = 'testClosedPaperTray'
    print 'Now close the paper tray.'
    PromptAndWaitForUserAction('Press ENTER once the paper tray is closed.')
    Sleep('PRINTER_STATE')
    _device.GetDeviceDetails()
    try:
      self.assertFalse(_device.error_state or _device.warning_state)
    except AssertionError:
      notes = 'Paper tray is closed but printer reports error.'
      self.LogTest(test_id2, test_name2, 'Failed', notes)
      raise
    else:
      if not self.VerifyUiStateHealthy(test_id2, test_name2):
        raise

  def testNoMediaInTray(self):
    """Verify no media in paper tray reported correctly."""
    test_id = 'e8001a2a-e403-4f5a-94e5-59e61528d161'
    test_name = 'testNoMediaInTray'

    if not Constants.CAPS['MEDIA_SENSOR']:
      notes = 'Printer does not have a paper tray sensor.'
      self.LogTest(test_id, test_name, 'Skipped', notes)
      return
    print 'Remove all media from the paper tray.'
    PromptAndWaitForUserAction('Press ENTER once all media is removed.')
    Sleep('PRINTER_STATE')
    _device.GetDeviceDetails()
    if not self.VerifyUiStateMessage(test_id, test_name, ['input/tray'],
                                     suffixes=('is empty')):
      raise

    test_id2 = '64e592be-d6c4-424e-9e69-021c92b09953'
    test_name2 = 'testMediaInTray'
    print 'Place media in all paper trays.'
    PromptAndWaitForUserAction('Press ENTER once you have placed paper '
                               'in paper tray.')
    Sleep('PRINTER_STATE')
    _device.GetDeviceDetails()
    if not self.VerifyUiStateHealthy(test_id2, test_name2):
      raise

  def testRemoveTonerCartridge(self):
    """Verify missing/empty toner cartridge is reported correctly."""
    test_id = '3be1a76e-b60f-4166-aeb2-0feed9de67c8'
    test_name = 'testRemoveTonerCartridge'

    if not Constants.CAPS['TONER']:
      notes = 'Printer does not contain ink toner.'
      self.LogTest(test_id, test_name, 'Skipped', notes)
      return True
    print 'Remove the (or one) toner cartridge from the printer.'
    PromptAndWaitForUserAction('Press ENTER once the toner cartridge '
                               'is removed.')
    Sleep('PRINTER_STATE')
    _device.GetDeviceDetails()
    try:
      self.assertTrue(_device.error_state)
    except AssertionError:
      notes = 'Printer is not in error state with missing toner cartridge.'
      self.LogTest(test_id, test_name, 'Failed', notes)
      PromptAndWaitForUserAction(
        'Press ENTER once toner is replaced in printer to continue testing.')
      raise
    else:
      if not self.VerifyUiStateMessage(test_id, test_name, ['ink/toner'],
                                       ('is removed',
                                        'is empty',
                                        'is low',
                                        'pages remaining',
                                        '%')):
        PromptAndWaitForUserAction(
          'Press ENTER once toner is replaced in printer to continue testing.')
        raise

    test_id2 = 'b73b5b6b-9398-48ad-9646-dbb501b32f8c'
    test_name2 = 'testExhaustTonerCartridge'

    if not Constants.CAPS['EMPTY_INK_SENSOR']:
      notes = 'Printer does not support empty toner detection.'
      self.LogTest(test_id2, test_name2, 'Skipped', notes)
    else:
      print 'Insert an empty toner cartridge in printer.'
      PromptAndWaitForUserAction('Press ENTER once an empty toner cartridge is '
                                 'in printer.')
      Sleep('PRINTER_STATE')
      _device.GetDeviceDetails()
      try:
        self.assertTrue(_device.error_state)
      except AssertionError:
        notes = 'Printer is not in error state with empty toner.'
        self.LogTest(test_id2, test_name2, 'Failed', notes)
        PromptAndWaitForUserAction(
          'Press ENTER once original toner is replaced in printer to continue '
          'testing.')
        raise
      else:
        if not self.VerifyUiStateMessage(test_id2, test_name2, ['ink/toner'],
                                         ('is removed',
                                          'is empty',
                                          'is low',
                                          'pages remaining',
                                          '%')):
          PromptAndWaitForUserAction(
            'Press ENTER once original toner is replaced in printer to '
            'continue testing.')
          raise

    test_id3 = 'e2a57ebb-97cf-4f36-b405-0d753d4a862c'
    test_name3 = 'testReplaceMissingToner'
    print ('Verify that the error is fixed by replacing the original '
           'toner cartridge.')
    PromptAndWaitForUserAction('Press ENTER once toner is replaced in printer.')
    Sleep('PRINTER_STATE')
    _device.GetDeviceDetails()
    try:
      self.assertFalse(_device.error_state)
    except AssertionError:
      notes = 'Printer is in error state with good toner cartridge.'
      self.LogTest(test_id3, test_name3, 'Failed', notes)
      raise
    else:
      if not self.VerifyUiStateHealthy(test_id3, test_name3):
        raise

  def testCoverOpen(self):
    """Verify that an open door or cover is reported correctly."""
    test_id = 'b4d4f888-2a97-4ab4-aab8-c847046616f8'
    test_name = 'testCoverOpen'

    if not Constants.CAPS['COVER']:
      notes = 'Printer does not have a cover.'
      self.LogTest(test_id, test_name, 'Skipped', notes)
      return
    print 'Open a cover on your printer.'
    PromptAndWaitForUserAction('Press ENTER once the cover has been opened.')
    Sleep('PRINTER_STATE')
    _device.GetDeviceDetails()
    try:
      self.assertTrue(_device.error_state)
    except AssertionError:
      notes = 'Printer is not in error state with open cover.'
      self.LogTest(test_id, test_name, 'Failed', notes)
      raise
    else:
      if not self.VerifyUiStateMessage(test_id, test_name, ['Door/Cover'],
                                       suffixes=('is open')):
        raise

    test_id2 = 'a26b7d34-15b4-4819-84a5-4b8e5bc3a30e'
    test_name2 = 'testCoverClosed'
    print 'Now close the printer cover.'
    PromptAndWaitForUserAction('Press ENTER once the printer cover is closed.')
    Sleep('PRINTER_STATE')
    _device.GetDeviceDetails()
    try:
      self.assertFalse(_device.error_state)
    except AssertionError:
      notes = 'Printer is in error state with closed cover.'
      self.LogTest(test_id2, test_name2, 'Failed', notes)
      raise
    else:
      if not self.VerifyUiStateHealthy(test_id2, test_name2):
        raise

  def testPaperJam(self):
    """Verify printer properly reports a paper jam with correct state."""
    test_id = 'fe089b80-0e1b-4f28-9239-42b8d65724ac'
    test_name = 'testPaperJam'

    print 'Cause the printer to become jammed with paper.'
    PromptAndWaitForUserAction('Press ENTER once the printer '
                               'has become jammed.')
    Sleep('PRINTER_STATE')
    _device.GetDeviceDetails()
    try:
      self.assertTrue(_device.error_state)
    except AssertionError:
      notes = 'Printer is not in error state with paper jam.'
      self.LogTest(test_id, test_name, 'Failed', notes)
      raise
    else:
      if not self.VerifyUiStateMessage(test_id, test_name, ['paper jam']):
        raise

    test_id2 = 'ff7e0f11-4955-4510-8a5c-91f809f6b263'
    test_name2 = 'testRemovePaperJam'
    print 'Now clear the paper jam.'
    PromptAndWaitForUserAction('Press ENTER once the paper jam is clear '
                               'from printer.')
    Sleep('PRINTER_STATE')
    _device.GetDeviceDetails()
    try:
      self.assertFalse(_device.error_state)
    except AssertionError:
      notes = 'Printer is in error after paper jam was cleared.'
      self.LogTest(test_id2, test_name2, 'Failed', notes)
      raise
    else:
      if not self.VerifyUiStateHealthy(test_id2, test_name2):
        raise


class JobState(LogoCert):
  """Test that print jobs are reported correctly from the printer."""
  def setUp(self):
    # Create a fresh CJT for each test case
    self.cjt = CloudJobTicket(_device.details['gcpVersion'])

  @classmethod
  def setUpClass(cls):
    LogoCert.setUpClass(cls)
    LogoCert.GetDeviceDetails()

  def testOnePagePrintJobState(self):
    """Verify a 1 page print job is reported correctly."""
    test_id = '345f2083-ec94-4548-9c01-ad7d8f1840ec'
    test_name = 'testOnePagePrintJobState'
    print 'Wait for this one page print job to finish.'

    output = _gcp.Submit(_device.dev_id, Constants.IMAGES['JPG6'],
                         test_name, self.cjt)
    try:
      self.assertTrue(output['success'])
    except AssertionError:
      notes = 'Error printing one page JPG file.'
      self.LogTest(test_id, test_name, 'Failed', notes)
      raise
    else:
      try:
        job = _gcp.WaitJobStateIn(output['job']['id'],
                                  _device.dev_id,
                                 GCPConstants.DONE,
                                 timeout=Constants.TIMEOUT['PRINTING'])
      except AssertionError:
        notes = ('Job state did not transition to %s within %s seconds.' %
                 (GCPConstants.DONE, Constants.TIMEOUT['PRINTING']))
        self.LogTest(test_id, test_name, 'Failed', notes)
        raise
      else:
        try:
          pages_printed = int(job['uiState']['progress'].split(':')[1])
          self.assertEqual(pages_printed, 1)
        except AssertionError:
          notes = 'Pages printed is not equal to 1.'
          self.LogTest(test_id, test_name, 'Failed', notes)
          raise
        else:
          notes = 'Printed one page as expected. Status shows as printed.'
          self.LogTest(test_id, test_name, 'Passed', notes)

  def testMultiPageJobState(self):
    """Verify a multi-page print job is reported with correct state."""
    test_id = '7bbf3e1f-c972-4414-ad7c-e6054aa7416f'
    test_name = 'testMultiPageJobState'
    print 'Wait until job starts printing 7 page PDF file...'

    output = _gcp.Submit(_device.dev_id, Constants.IMAGES['PDF1.7'], test_name,
                         self.cjt)
    try:
      self.assertTrue(output['success'])
    except AssertionError:
      notes = 'Error while printing 7 page PDF file.'
      self.LogTest(test_id, test_name, 'Failed', notes)
      raise
    else:
      print ('When printer starts printing, '
             'Job State should transition to in progress.')
      try:
        _gcp.WaitJobStateIn(output['job']['id'], _device.dev_id,
                            GCPConstants.IN_PROGRESS)
      except AssertionError:
        notes = 'Job is not "In progress" while job is still printing.'
        self.LogTest(test_id, test_name, 'Failed', notes)
        raise
      else:
        try:
          job = _gcp.WaitJobStateIn(output['job']['id'],
                                    _device.dev_id,
                                    GCPConstants.DONE,
                                   timeout=Constants.TIMEOUT['PRINTING'])
        except AssertionError:
          notes = ('Job state did not transition to %s within %s seconds.' %
                   (GCPConstants.DONE, Constants.TIMEOUT['PRINTING']))
          self.LogTest(test_id, test_name, 'Failed', notes)
          raise
        else:
          try:
            pages_printed = int(job['uiState']['progress'].split(':')[1])
            self.assertEqual(pages_printed, 7)
          except AssertionError:
            notes = 'Pages printed is not equal to 7.'
            self.LogTest(test_id, test_name, 'Failed', notes)
            raise
          else:
            notes = 'Printed 7 pages, and job state correctly updated.'
            self.LogTest(test_id, test_name, 'Passed', notes)

  def testJobDeletionRecovery(self):
    """Verify printer recovers from an In-Progress job being deleted."""
    test_id = 'd270088d-0a95-416c-98ab-c703cadde1c3'
    test_name = 'testJobDeletionRecovery'

    output = _gcp.Submit(_device.dev_id, Constants.IMAGES['PDF1.7'], test_name,
                         self.cjt)

    if output['success']:
      PromptAndWaitForUserAction('Press ENTER once the first page prints out.')
      print "Deleting job mid print"
      delete_res = _gcp.DeleteJob(output['job']['id'])
      if delete_res['success']:
        print "Job deleted successfully"
        print "Give the printer time to finish printing the deleted job"
        # Since it's PDF file give the job time to finish printing.
        PromptAndWaitForUserAction('Press ENTER once printer is '
                                   'finished printing')
        print "Printing another job"
        output = _gcp.Submit(_device.dev_id, Constants.IMAGES['PNG7'],
                             test_name, self.cjt)
        try:
          self.assertTrue(output['success'])
        except AssertionError:
          notes = 'Error printing job after deleting IN_PROGRESS job.'
          self.LogTest(test_id, test_name, 'Failed', notes)
          raise
        else:
          print 'Printer Test Page should print after job deletion.'
          print 'Fail this test if Printer Test Page does not print.'
          self.ManualPass(test_id, test_name)
      else:
        notes = 'Error deleting IN_PROGRESS job.'
        _logger.error(notes)
        self.LogTest(test_id, test_name, 'Failed', notes)
        raise
    else:
      notes = 'Error printing multi-page PDF file.'
      _logger.error(notes)
      self.LogTest(test_id, test_name, 'Failed', notes)
      raise

  def testJobStateEmptyInputTray(self):
    """Validate proper /control msg when input tray is empty."""
    test_id = '3e178014-b2b6-4ee0-b9b5-f2df24be10b0'
    test_name = 'testJobStateEmptyInputTray'
    print 'Empty the input tray of all paper.'

    PromptAndWaitForUserAction('Press ENTER once input tray has been emptied.')

    output = _gcp.Submit(_device.dev_id, Constants.IMAGES['PDF1.7'], test_name,
                         self.cjt)

    if output['success']:
      try:
        job = _gcp.WaitJobStateNotIn(output['job']['id'], _device.dev_id,
                                    [GCPConstants.QUEUED,
                                     GCPConstants.IN_PROGRESS],
                                     timeout = Constants.TIMEOUT['PRINTING'])
      except AssertionError:
        notes = ('Job not found or status transitioned into Queued or '
                 'In Progress within %s seconds.' %
                 (Constants.TIMEOUT['PRINTING']))
        self.LogTest(test_id, test_name, 'Failed', notes)
        raise
      else:
        try:
          self.assertEqual(job['semanticState']['state']['type'],
                           GCPConstants.STOPPED)
        except AssertionError:
          notes = 'Print Job is not in Stopped state.'
          self.LogTest(test_id, test_name, 'Failed', notes)
          raise
        else:
          job_state_msg = job['uiState']['cause']
          notes = 'Job State Error msg: %s' % job_state_msg
          try:
            #TODO: Do we really want to fail here if 'tray' is not in the msg?
            self.assertIn('tray', job_state_msg)
          except AssertionError:
            notes += ('The Job State error message does not contain tray.')
            notes += ('Note that the error message may be ok.')
            self.LogTest(test_id, test_name, 'Failed', notes)
            raise
          else:
            PromptAndWaitForUserAction('Press ENTER after placing the papers '
                                       'back in the input tray.')
            print ('After placing the paper back, Job State should transition '
                   'to in progress.')
            try:
              job = _gcp.WaitJobStateIn(output['job']['id'],
                                        _device.dev_id,
                                        GCPConstants.IN_PROGRESS)
            except AssertionError:
              notes = 'Job is not in progress: %s' % job['status']
              _logger.error(notes)
              self.LogTest(test_id, test_name, 'Failed', notes)
              raise
            else:
              print 'Wait for the print job to finish.'
              try:
                job = _gcp.WaitJobStateIn(output['job']['id'],
                                          _device.dev_id,
                                          GCPConstants.DONE,
                                          timeout= Constants.TIMEOUT['PRINTING'])
              except AssertionError:
                notes = ('Job state did not transition to %s within '
                         '%s seconds.' %
                         (GCPConstants.DONE, Constants.TIMEOUT['PRINTING']))
                self.LogTest(test_id, test_name, 'Failed', notes)
                raise
              else:
                notes = 'Job state: %s' % job['status']
                self.LogTest(test_id, test_name, 'Passed', notes)
    else:
      notes = 'Error printing PDF file.'
      self.LogTest(test_id, test_name, 'Failed', notes)
      raise

  def testJobStateMissingToner(self):
    """Validate proper /control msg when toner or ink cartridge is missing."""
    test_id = '88ae0238-c866-41eb-b5c1-dea43b902335'
    test_name = 'testJobStateMissingToner'

    if not Constants.CAPS['TONER']:
      notes = 'printer does not contain toner ink.'
      self.LogTest(test_id, test_name, 'Skipped', notes)
      return
    print 'Remove ink cartridge or toner from the printer.'
    PromptAndWaitForUserAction('Press ENTER once the toner is removed.')

    output = _gcp.Submit(_device.dev_id, Constants.IMAGES['PDF1.7'], test_name,
                         self.cjt)
    if output['success']:
      try:
        job = _gcp.WaitJobStateNotIn(output['job']['id'], _device.dev_id,
                                    [GCPConstants.QUEUED,
                                     GCPConstants.IN_PROGRESS],
                                     timeout = Constants.TIMEOUT['PRINTING'])
      except AssertionError:
        notes = ('Job not found or status transitioned into Queued or '
                 'In Progress within %s seconds.' %
                 (Constants.TIMEOUT['PRINTING']))
        self.LogTest(test_id, test_name, 'Failed', notes)
        raise
      else:
        try:
          self.assertEqual(job['semanticState']['state']['type'],
                           GCPConstants.STOPPED)
        except AssertionError:
          notes = 'Print Job is not in Stopped state.'
          self.LogTest(test_id, test_name, 'Failed', notes)
          raise
        else:
          job_state_msg = job['uiState']['cause']
          notes = 'Job State Error msg: %s' % job_state_msg
          try:
            # Ensure the message at least has the string or more than 4 chars.
            self.assertGreater(len(job_state_msg), 4)
          except AssertionError:
            _logger.error('The Job State error message is insufficient')
            _logger.error(notes)
            _logger.error('Note that the error message may be ok.')
            self.LogTest(test_id, test_name, 'Failed', notes)
            raise
          else:
            PromptAndWaitForUserAction('Press ENTER once the toner or ink is '
                                       'placed back in printer.')
            print ('After placing the toner back, Job State should transition '
                   'to in progress.')
            try:
              job = _gcp.WaitJobStateIn(output['job']['id'],
                                        _device.dev_id,
                                        GCPConstants.IN_PROGRESS)
            except AssertionError:
              notes = 'Job is not in progress: %s' % job['status']
              _logger.error(notes)
              self.LogTest(test_id, test_name, 'Failed', notes)
              raise
            else:
              print 'Wait for the print job to finish.'
              try:
                job = _gcp.WaitJobStateIn(output['job']['id'],
                                          _device.dev_id,
                                          GCPConstants.DONE,
                                          timeout=
                                          Constants.TIMEOUT['PRINTING'])
              except AssertionError:
                notes = ('Job state did not transition to '
                         '%s within %s seconds.' %
                         (GCPConstants.DONE, Constants.TIMEOUT['PRINTING']))
                self.LogTest(test_id, test_name, 'Failed', notes)
                raise
              else:
                notes = 'Job state: %s' % job['status']
                self.LogTest(test_id, test_name, 'Passed', notes)
    else:
      notes = 'Error printing PDF file.'
      self.LogTest(test_id, test_name, 'Failed', notes)
      raise

  def testJobStateNetworkOutage(self):
    """Validate proper /control msg when there is network outage."""
    test_id = '52f25929-6970-400f-93b1-e1542309f31f'
    test_name = 'testJobStateNetworkOutage'
    print ('This test requires the printer to be disconnected from the network '
           'after the first page is printed.')
    PromptAndWaitForUserAction('Press ENTER when you are prepared to disconnect '
                               'the network to begin the printjob')

    output = _gcp.Submit(_device.dev_id, Constants.IMAGES['PDF1.7'], test_name,
                         self.cjt)

    if output['success']:
      job_id = output['job']['id']
      print 'Wait for one page to print.'
      PromptAndWaitForUserAction('Press ENTER once network is disconnected.')

      try:
        _gcp.WaitJobStateIn(job_id, _device.dev_id, GCPConstants.IN_PROGRESS)
      except AssertionError:
        notes = ('Job state did not transition to %s within %s seconds.' %
                 (GCPConstants.IN_PROGRESS, 30))
        self.LogTest(test_id, test_name, 'Failed', notes)
        raise
      else:
        print 'Re-establish network connection to printer.'
        PromptAndWaitForUserAction('Press ENTER once network is reconnected')
        print ('Once network is reconnected, '
               'Job state should transition to in progress.')
        try:
          _gcp.WaitJobStateIn(job_id, _device.dev_id, GCPConstants.IN_PROGRESS)
        except AssertionError:
          notes = ('Job state did not transition to %s within %s seconds.' %
                   (GCPConstants.IN_PROGRESS, 30))
          self.LogTest(test_id, test_name, 'Failed', notes)
          raise
        else:
          print 'Wait for the print job to finish.'
          try:
            job = _gcp.WaitJobStateIn(output['job']['id'],
                                      _device.dev_id,
                                     [GCPConstants.DONE,
                                      GCPConstants.ABORTED],
                                      timeout=Constants.TIMEOUT['PRINTING'])
          except AssertionError:
            notes = ('Job state did not transition to Done within %s seconds '
                     'of starting print job.'
                     % (Constants.TIMEOUT['PRINTING']))
            self.LogTest(test_id, test_name, 'Failed', notes)
            raise
          else:
            notes = 'Job state: %s' % job['status']
            self.LogTest(test_id, test_name, 'Passed', notes)
    else:
      notes = 'Error printing PDF file.'
      self.LogTest(test_id, test_name, 'Failed', notes)
      raise

  def testJobStateWithPaperJam(self):
    """Validate proper behavior of print job when paper is jammed."""
    test_id = '664a8841-14d0-483e-a91a-34722dfdb298'
    test_name = 'testJobStateWithPaperJam'

    print 'This test will validate job state when there is a paper jam.'
    print 'Place page inside print path to cause a paper jam.'
    PromptAndWaitForUserAction('Press ENTER once printer reports paper jam.')

    output = _gcp.Submit(_device.dev_id, Constants.IMAGES['PDF9'], test_name,
                         self.cjt)

    try:
      self.assertTrue(output['success'])
    except AssertionError:
      notes = 'Error printing %s' % Constants.IMAGES['PDF9']
      self.LogTest(test_id, test_name, 'Failed', notes)
      raise
    else:
      print 'Verifying job is reported in error state.'
      try:
        _gcp.WaitJobStateIn(output['job']['id'],
                            _device.dev_id,
                            GCPConstants.STOPPED)
      except AssertionError:
        notes = ('Job state did not transition to %s within %s seconds.'
                 % (GCPConstants.STOPPED, 60))
        _logger.error(notes)
        self.LogTest(test_id, test_name, 'Failed', notes)
        raise
      else:
        print 'Now clear the print path so the printer is no longer jammed.'
        PromptAndWaitForUserAction('Press ENTER once printer is clear of jam.')
        print 'Verify print job prints after paper jam is cleared.'
        self.ManualPass(test_id, test_name)
    finally:
      # Make sure printer is no longer in an error state before continuing
      print 'Before continuing, make sure printer is no longer in error state'
      PromptAndWaitForUserAction('Press ENTER to continue testing.')

  def testJobStateIncorrectMediaSize(self):
    """Validate proper behavior when incorrect media size is selected."""
    test_id = '0c5a757c-ab57-4383-b286-1503c09ad81f'
    test_name = 'testJobStateIncorrectMediaSize'
    print 'This test is designed to select media size that is not available.'
    print 'The printer should prompt the user to enter the requested size.'
    print 'Load input tray with letter sized paper.'

    PromptAndWaitForUserAction('Press ENTER once paper tray loaded with ONLY '
                               'letter sized paper.')

    self.cjt.AddSizeOption(GCPConstants.A4_HEIGHT, GCPConstants.A4_WIDTH)

    output = _gcp.Submit(_device.dev_id, Constants.IMAGES['PNG7'], test_name,
                         self.cjt)

    print 'Attempting to print with A4 media size.'
    print 'Fail this test if printer does not warn user to load correct size'
    try:
      self.assertTrue(output['success'])
    except AssertionError:
      notes = 'Error printing %s' % Constants.IMAGES['PNG7']
      self.LogTest(test_id, test_name, 'Failed', notes)
      raise
    else:
      PromptAndWaitForUserAction('Verify printer status, then press ENTER')
      print 'Now load printer with A4 size paper.'
      PromptAndWaitForUserAction('After placing the correct paper size, '
                                 'press ENTER')
      print 'Printer should continue printing and complete the print job.'
      try:
        _gcp.WaitJobStateIn(output['job']['id'],
                            _device.dev_id,
                            GCPConstants.DONE,
                            timeout=Constants.TIMEOUT['PRINTING'])
      except AssertionError:
        notes = ('Job state did not transition to %s within %s seconds.'
                 % (GCPConstants.DONE, Constants.TIMEOUT['PRINTING']))
        self.LogTest(test_id, test_name, 'Failed', notes)
        raise
      else:
        self.ManualPass(test_id, test_name)
    finally:
      PromptAndWaitForUserAction('Press ENTER once printer is loaded with '
                                 'letter size paper to continue testing. ')
      
  def testMultipleJobsPrint(self):
    """Verify multiple jobs in queue are all printed."""
    test_id = '50790aa4-f276-4c12-9a06-fc0fdf446d7e'
    test_name = 'testMultipleJobsPrint'
    print 'This tests that multiple jobs in print queue are printed.'

    for _ in xrange(3):
      output = _gcp.Submit(_device.dev_id, Constants.IMAGES['PNG7'], test_name,
                           self.cjt)
      try:
        self.assertTrue(output['success'])
      except AssertionError:
        notes = 'Error printing %s' % Constants.IMAGES['PNG7']
        self.LogTest(test_id, test_name, 'Failed', notes)
        raise

    print 'Verify all 3 job printed correctly.'
    print 'If all 3 Print Test pages are not printed, fail this test.'
    self.ManualPass(test_id, test_name)

  def testPrintToOfflinePrinter(self):
    """Validate offline printer prints all queued jobs when back online."""
    test_id = '0f3a6cb5-bc4c-4fe9-858a-799d58082b23'
    test_name = 'testPrintToOfflinePrinter'

    print 'This tests that an offline printer will print all jobs'
    print 'when it comes back online.'
    PromptAndWaitForUserAction('Press ENTER once printer is powered off')

    for _ in xrange(3):
      print 'Submitting job #',_,' to the print queue.'
      output = _gcp.Submit(_device.dev_id, Constants.IMAGES['PNG7'], test_name,
                           self.cjt)
      try:
        self.assertTrue(output['success'])
      except AssertionError:
        notes = 'Error printing %s' % Constants.IMAGES['PNG7']
        self.LogTest(test_id, test_name, 'Failed', notes)
        raise
      try:
        _gcp.WaitJobStateIn(output['job']['id'],
                            _device.dev_id,
                            GCPConstants.QUEUED)
      except AssertionError:
        notes = 'Print job %s is not in Queued state.' %(_)
        self.LogTest(test_id, test_name, 'Failed', notes)
        raise

    PromptUserAction('Power on the printer and wait...')
    service = Wait_for_privet_mdns_service(300, Constants.PRINTER['NAME'],
                                           _logger)
    try:
      self.assertIsNotNone(service)
    except AssertionError:
      notes = 'Error receiving the power-on signal from the printer.'
      self.LogTest(test_id, test_name, 'Failed', notes)
      raise
    else:
      # Get the new X-privet-token from the restart
      _device.GetPrivetInfo()
      print 'Verify that all 3 print jobs are printed.'
      self.ManualPass(test_id, test_name)

  def testDeleteQueuedJob(self):
    """Verify deleting a queued job is properly handled by printer."""
    test_id = '6a449854-a0d9-480b-82e0-f04342f6793a'
    test_name = 'testDeleteQueuedJob'

    PromptAndWaitForUserAction('Press ENTER once printer is powered off')

    doc_to_print = Constants.IMAGES['PNG7']

    print 'Attempting to add a job to the queue.'
    output = _gcp.Submit(_device.dev_id, doc_to_print, test_name, self.cjt)

    try:
      self.assertTrue(output['success'])
    except AssertionError:
      notes = 'Error printing %s' % doc_to_print
      self.LogTest(test_id, test_name, 'Failed', notes)
      raise

    try:
      _gcp.WaitJobStateIn(output['job']['id'],
                          _device.dev_id,
                          GCPConstants.QUEUED)
    except AssertionError:
      notes = 'Print job is not in queued state.'
      self.LogTest(test_id, test_name, 'Failed', notes)
      raise

    print 'Attempting to delete job in queued state.'
    job_delete = _gcp.DeleteJob(output['job']['id'])
    try:
      self.assertTrue(job_delete['success'])
    except AssertionError:
      notes = 'Queued job not deleted.'
      self.LogTest(test_id, test_name, 'Failed', notes)
      raise
    else:
      PromptUserAction('Power on the printer and wait...')
      service = Wait_for_privet_mdns_service(300, Constants.PRINTER['NAME'],
                                             _logger)
      try:
        self.assertIsNotNone(service)
      except AssertionError:
        notes = 'Error receiving the power-on signal from the printer.'
        self.LogTest(test_id, test_name, 'Failed', notes)
        raise
      # Get the new X-privet-token from the restart
      _device.GetPrivetInfo()
      print 'Verify printer does not go into error state because of deleted job'
      self.ManualPass(test_id, test_name)

  def testMalformattedFile(self):
    """Verify print recovers from malformatted print job."""
    test_id = 'eb71a35f-3fc8-4e3b-a4c8-6cda4cf4f3b4'
    test_name = 'testMalformattedFile'
    test_id2 = '2e9d33c1-7611-4d5c-90b5-dd5282b36479'
    test_name2 = 'testErrorRecovery'

    print 'Submitting a malformatted PDF file.'

    # First printing a malformatted PDF file. Not expected to print.
    _gcp.Submit(_device.dev_id, Constants.IMAGES['PDF5'], test_name, self.cjt)
    # Now print a valid file.
    output = _gcp.Submit(_device.dev_id, Constants.IMAGES['PDF9'], test_name2,
                         self.cjt)
    try:
      self.assertTrue(output['success'])
    except AssertionError:
      notes = 'Job did not print after malformatted print job.'
      self.LogTest(test_id, test_name, 'Failed', notes)
      raise
    else:
      try:
        _gcp.WaitJobStateIn(output['job']['id'],
                            _device.dev_id,
                            GCPConstants.DONE,
                            timeout=Constants.TIMEOUT['PRINTING'])
      except AssertionError:
        notes = ('Job state did not transition to %s within %s seconds.' %
                 (GCPConstants.DONE, Constants.TIMEOUT['PRINTING']))
        self.LogTest(test_id, test_name, 'Failed', notes)
        raise
      else:
        print 'Verify malformatted file did not put printer in error state.'
        self.ManualPass(test_id, test_name)
        print 'Verify print test page printed correctly.'
        self.ManualPass(test_id2, test_name2)

  def testPagesPrinted(self):
    """Verify printer properly reports number of pages printed."""
    test_id = 'e078c865-738a-44a7-bf32-cff5c47d0857'
    test_name = 'testPagesPrinted'

    output = _gcp.Submit(_device.dev_id, Constants.IMAGES['PDF10'], test_name,
                         self.cjt)
    print 'Printing a 3 page PDF file'
    try:
      self.assertTrue(output['success'])
    except AssertionError:
      notes = 'Error printing 3 page PDF file.'
      self.LogTest(test_id, test_name, 'Failed', notes)
      raise
    else:
      try:
        job = _gcp.WaitJobStateIn(output['job']['id'],
                                  _device.dev_id,
                                  GCPConstants.DONE,
                                  timeout=Constants.TIMEOUT['PRINTING'])
      except AssertionError:
        notes = ('Job state did not transition to %s within %s seconds.' %
                 (GCPConstants.DONE, Constants.TIMEOUT['PRINTING']))
        self.LogTest(test_id, test_name, 'Failed', notes)
        raise
      else:
        try:
          pages_printed = int(job['uiState']['progress'].split(':')[1])
          self.assertEqual(pages_printed, 3)
        except AssertionError:
          notes = 'Printer reports pages printed not equal to 3.'
          self.LogTest(test_id, test_name, 'Failed', notes)
          raise
        else:
          notes = 'Printer reports pages printed = 3.'
          self.LogTest(test_id, test_name, 'Passed', notes)


class RunAfter24Hours(LogoCert):
  """Tests to be run after printer sits idle for 24 hours."""

  @classmethod
  def setUpClass(cls):
    LogoCert.setUpClass(cls)
    _logger.info('Sleeping for 1 day before running additional tests.')
    print 'Sleeping for 1 day before running additional tests.'
    Sleep('ONE_DAY')

  def testPrinterOnline(self):
    """validate printer has online status."""
    test_id = '5e0bf694-086a-4258-b23a-aa0d9a746dd7'
    test_name = 'testPrinterOnline'

    # Tokens have expired since the 24 hr sleep, refresh them
    _oauth2.RefreshToken()
    _device.auth_token = Constants.AUTH['ACCESS']
    _gcp.auth_token = Constants.AUTH['ACCESS']

    _device.GetDeviceDetails()
    try:
      self.assertIn('ONLINE', _device.status)
    except AssertionError:
      notes = 'Printer is not online after 24 hours.'
      self.LogTest(test_id, test_name, 'Failed', notes)
      raise
    else:
      notes = 'Printer online after 24 hours.'
      self.LogTest(test_id, test_name, 'Passed', notes)

class Unregister(LogoCert):
  """Test removing device from registered status."""

  @classmethod
  def setUpClass(cls):
    LogoCert.setUpClass(cls)
    LogoCert.GetDeviceDetails()

  def testUnregisterDevice(self):
    """Unregister printer."""
    test_id = 'bd9cdf91-431a-4534-a747-55ef8cbd8391'
    test_name = 'testUnregisterDevice'

    test_id2 = '015c45ee-ba09-47b0-ab2d-53453410de4d'
    test_name2 = 'testUnregisteredDevicePrivetAdvertise'

    test_id3 = 'a6054736-ee47-4db4-8ad9-640ed987ac75'
    test_name3 = 'testOffDeviceIsDeleted'

    print 'Printer needs to be registered to begin this testcase'
    is_registered = _device.isPrinterRegistered()
    try:
      self.assertTrue(is_registered)
    except AssertionError:
      notes = 'Printer needs to be registered before this testcase runs'
      self.LogTest(test_id, test_name, 'Failed', notes)
      raise

    PromptAndWaitForUserAction('Press ENTER once printer is powered off')
    success = _device.UnRegister(_device.auth_token)
    try:
      self.assertTrue(success)
    except AssertionError:
      notes = 'Error deleting registered printer. GCP delete API call failed'
      self.LogTest(test_id, test_name, 'Failed', notes)
      raise
    else:
      notes = 'GCP delete API returned success.'
      self.LogTest(test_id, test_name, 'Passed', notes)

    PromptUserAction('Power on the printer and wait...')
    print ('Wait up to 2 minutes for the printer to advertise as '
           'an unregistered device')
    success = waitForAdvertisementRegStatus(Constants.PRINTER['NAME'],
                                            False, 120)
    try:
      self.assertTrue(success)
    except AssertionError:
      notes = ('Deleted device not found advertising or found advertising as '
               'registered')
      self.LogTest(test_id2, test_name2, 'Failed', notes)
    else:
      notes = 'Deleted device found advertising as unregistered device.'
      self.LogTest(test_id2, test_name2, 'Passed', notes)

    res = _gcp.Search(_device.name)
    try:
      self.assertFalse(res['printers'])
    except AssertionError:
      notes = 'Unregistered printer found via the GCP Search API.'
      self.LogTest(test_id3, test_name3, 'Failed', notes)
      raise
    else:
      notes = ('Unregistered printer not found via the GCP Search API')
      self.LogTest(test_id3, test_name3, 'Passed', notes)

class PostUnregistration(LogoCert):
  """Test local printing on an unregistered device
     This test is put at the end instead of inside PreRegistration()
     because the PWG file used for printing is generated from GCP which requires
     the printer to be registered
  """

  @classmethod
  def setUpClass(cls):
    LogoCert.setUpClass(cls)

  def testLocalPrintGuestUserUnregisteredPrinter(self):
    """Verify local print for unregistered printer is correct."""
    test_id = '6e75edff-2512-4c7b-b5f0-79d2ef17d922'
    test_name = 'testLocalPrintGuestUserUnregisteredPrinter'

    if not Constants.CAPS['LOCAL_PRINT']:
      notes = 'Printer does not support unregistered local printing.'
      self.LogTest(test_id, test_name, 'Skipped', notes)
      return

    if not os.path.exists(Constants.IMAGES['PWG1']):
      print '%s not found.' % (Constants.IMAGES['PWG1'])
      print 'LocalPrinting suite should be run before this suite'
      print 'LocalPrinting will produce the raster file needed for this test'
      notes = 'Run LocalPrinting suite before PostUnregistration suite'
      self.LogTest(test_id, test_name, 'Failed', notes)
      raise

    print 'Printer needs to be unregistered to begin this testcase'
    is_registered = _device.isPrinterRegistered()
    try:
      self.assertFalse(is_registered)
    except AssertionError:
      notes = 'Printer needs to be unregistered before this testcase runs'
      self.LogTest(test_id, test_name, 'Failed', notes)
      raise

    # New instance of device that is not authenticated - contains no auth-token
    guest_device = Device(_logger, None, None, privet_port=_device.port)
    guest_device.GetDeviceCDDLocally()

    cjt = CloudJobTicket(guest_device.privet_info['version'])

    job_id = guest_device.LocalPrint(test_name, Constants.IMAGES['PWG1'], cjt)
    try:
      self.assertIsNotNone(job_id)
    except AssertionError:
      notes = ('Guest failed to print a page via local printing '
               'on the unregistered printer.')
      self.LogTest(test_id, test_name, 'Failed', notes)
      raise
    else:
      print ('Guest successfully printed a page via local printing '
             'on the unregistered printer.')
      print 'If not, fail this test.'
      self.ManualPass(test_id, test_name)

class CloudPrinting(LogoCert):
  """Test printing using Cloud Print."""

  # class level variable for tracking token refreshes
  _prev_token_time = None

  def submit(self, dev_id, content, test_id, test_name, cjt, is_url=False):
    """Wrapper for submitting a print job to the printer for logging purposes

    Args:
      dev_id: string, target printer to print from.
      content: string, url or absolute filepath of the item to print.
      test_id: string, id of the testcase
      test_name: string, title of the print job.
      cjt: CloudJobTicket, object that defines the options of the print job
      is_url: boolean, flag to identify between url's and files
    Returns:
      dictionary, response msg from the GCP server if successful;
                  otherwise, raise an exception
    """
    try:
      output = _gcp.Submit(dev_id, content, test_name, cjt, is_url)
      return output
    except AssertionError:
      notes = 'Submit API failed'
      self.LogTest(test_id, test_name, 'Failed', notes)
      raise


  def setUp(self):
    # Create a fresh CJT for each test case
    self.cjt = CloudJobTicket(_device.details['gcpVersion'])

    # Refresh tokens if it's been more than 30 minutes (1800 seconds)
    # If Access tokens expire, GCP calls will fail
    if time.time() > CloudPrinting._prev_token_time + 1800:
      _oauth2.RefreshToken()
      _device.auth_token = Constants.AUTH['ACCESS']
      _gcp.auth_token = Constants.AUTH['ACCESS']
      CloudPrinting._prev_token_time = time.time()


  def waitForCloudPrintJobCompletion(self, test_id, test_name, output):
    """Wait for cloudprint job to complete within configured time.

    If job does not complete within configured time, log the error and
    raise an exception.

    Args:
      test_id: string, id of the testcase
      test_name: string, title of the print job
      output: dictionary, submit response from GCP server
    """
    print '[Configurable timeout] PRINTING'
    try:
      _gcp.WaitJobStateIn(output['job']['id'],
                          _device.dev_id,
                          GCPConstants.DONE,
                          timeout=Constants.TIMEOUT['PRINTING'])
    except AssertionError:
      notes = ('Job state did not transition to %s within %s seconds.' %
               (GCPConstants.DONE, Constants.TIMEOUT['PRINTING']))
      self.LogTest(test_id, test_name, 'Failed', notes)
      print ('ERROR: Either TIMEOUT[PRINTING] is too small in _config.py or '
             'Job is in error state.')
      print 'Check the GCP management page to see if it is the latter.'
      PromptAndWaitForUserAction('Press ENTER when problem is resolved to '
                                 'continue testing.')
      raise


  def waitAndManualPass(self, test_id, test_name, output,
                        verification_prompt=None):
    """Wait for cloudprint job completion then prompt for manual verification.

    Args:
      test_id: string, id of the testcase
      test_name: string, title of the print job
      output: dictionary, submit response from GCP server
      verification_prompt: string, manual verification prompt message
    """
    self.waitForCloudPrintJobCompletion(test_id, test_name, output)

    if verification_prompt:
      print verification_prompt
    self.ManualPass(test_id, test_name)


  @classmethod
  def setUpClass(cls):
    cls._prev_token_time = time.time()
    LogoCert.setUpClass(cls)
    LogoCert.GetDeviceDetails()

  def test_00_CloudPrintMediaSizeSelect(self):
    """Verify cloud printing with media size option."""
    test_id = '14ee1e62-7b38-423c-8637-50a2ae460ddc'
    test_name = 'testPrintMediaSizeSelect'
    _logger.info('Testing the selection of A4 media size.')
    PromptAndWaitForUserAction('Load printer with A4 size paper. '
                               'Select return when ready.')

    self.cjt.AddSizeOption(GCPConstants.A4_HEIGHT, GCPConstants.A4_WIDTH)
    output = self.submit(_device.dev_id, Constants.IMAGES['PNG1'], test_id,
                         test_name, self.cjt)
    try:
      self.assertTrue(output['success'])
    except AssertionError:
      notes = 'Error selecting A4 media size.'
      self.LogTest(test_id, test_name, 'Failed', notes)
      raise
    else:
      self.waitAndManualPass(test_id, test_name, output)
    finally:
      PromptAndWaitForUserAction('Load printer with letter size paper. '
                                 'Select return when ready.')

  def test_01_CloudPrintJpgDpiSetting(self):
    """Verify cloud printing a jpg with DPI option."""
    test_id = '93c42b61-30e9-407c-bcd5-df50f418c53b'
    test_name = 'testPrintJpgDpiSetting'

    dpi_options = _device.cdd['caps']['dpi']['option']

    for dpi_option in dpi_options:
      _logger.info('Setting dpi to %s', dpi_option)

      self.cjt.AddDpiOption(dpi_option['horizontal_dpi'],
                            dpi_option['vertical_dpi'])
      output = self.submit(_device.dev_id, Constants.IMAGES['PNG8'], test_id,
                           test_name, self.cjt)
      try:
        self.assertTrue(output['success'])
      except AssertionError:
        notes = 'Error printing with dpi set to %s' % dpi_option
        self.LogTest(test_id, test_name, 'Failed', notes)
        raise
      else:
        self.waitForCloudPrintJobCompletion(test_id, test_name, output)
    self.ManualPass(test_id, test_name)


  def test_02_CloudPrintJpg2Copies(self):
    """Verify cloud printing Jpg with copies option set to 2."""
    test_id = '734537e6-c075-4d38-bc4b-dd1b6ad1a7ca'
    test_name = 'testPrintJpg2Copies'
    if not Constants.CAPS['COPIES_CLOUD']:
      notes = 'Copies not supported.'
      self.LogTest(test_id, test_name, 'Skipped', notes)
      return
    _logger.info('Setting copies to 2...')

    self.cjt.AddColorOption(self.color)
    self.cjt.AddCopiesOption(2)
    output = self.submit(_device.dev_id, Constants.IMAGES['JPG12'], test_id,
                         test_name, self.cjt)
    try:
      self.assertTrue(output['success'])
    except AssertionError:
      notes = 'Error printing with copies = 2.'
      self.LogTest(test_id, test_name, 'Failed', notes)
      raise
    else:
      self.waitAndManualPass(test_id, test_name, output)


  def test_03_CloudPrintPdfDuplexLongEdge(self):
    """Verify cloud printing a pdf with the duplex option set to long edge."""
    test_id = 'cb86137b-943d-47fc-adcd-663ad9f0dce8'
    test_name = 'testPrintPdfDuplexLongEdge'
    if not Constants.CAPS['DUPLEX']:
      notes = 'Duplex not supported.'
      self.LogTest(test_id, test_name, 'Skipped', notes)
      return
    _logger.info('Setting duplex to long edge...')

    self.cjt.AddDuplexOption(GCPConstants.LONG_EDGE)
    output = self.submit(_device.dev_id, Constants.IMAGES['PDF10'], test_id,
                         test_name, self.cjt)
    try:
      self.assertTrue(output['success'])
    except AssertionError:
      notes = 'Error printing in duplex long edge.'
      self.LogTest(test_id, test_name, 'Failed', notes)
      raise
    else:
      self.waitAndManualPass(test_id, test_name, output)


  def test_04_CloudPrintPdfDuplexShortEdge(self):
    """Verify cloud printing a pdf with the duplex option set to short edge."""
    test_id = '651588ca-c4aa-4710-b203-64085834dd17'
    test_name = 'testPrintPdfDuplexShortEdge'
    if not Constants.CAPS['DUPLEX']:
      notes = 'Duplex not supported.'
      self.LogTest(test_id, test_name, 'Skipped', notes)
      return
    _logger.info('Setting duplex to short edge...')

    self.cjt.AddDuplexOption(GCPConstants.SHORT_EDGE)
    output = self.submit(_device.dev_id, Constants.IMAGES['PDF10'], test_id,
                         test_name, self.cjt)
    try:
      self.assertTrue(output['success'])
    except AssertionError:
      notes = 'Error printing in duplex short edge.'
      self.LogTest(test_id, test_name, 'Failed', notes)
      raise
    else:
      self.waitAndManualPass(test_id, test_name, output)


  def test_05_CloudPrintColorSelect(self):
    """Verify cloud printing with color options."""
    test_id = '52686084-5ae2-4bda-b715-aba6a8972268'
    test_name = 'testPrintColorSelect'
    if not Constants.CAPS['COLOR']:
      notes = 'Color is not supported.'
      self.LogTest(test_id, test_name, 'Skipped', notes)
      return
    _logger.info('Printing with color selected.')

    self.cjt.AddColorOption(self.color)
    output = self.submit(_device.dev_id, Constants.IMAGES['PDF13'], test_id,
                         test_name, self.cjt)
    try:
      self.assertTrue(output['success'])
    except AssertionError:
      notes = 'Error printing color PDF with color selected.'
      self.LogTest(test_id, test_name, 'Failed', notes)
      raise
    else:
      self.waitAndManualPass(test_id, test_name, output)

  def test_06_CloudPrintPdfReverseOrder(self):
    """Verify cloud printing a pdf with reverse order option."""
    test_id = '1c2610c9-4f16-42ca-9d4a-018f127c4b58'
    test_name = 'testPrintPdfReverseOrder'
    _logger.info('Print with reverse order flag set...')

    self.cjt.AddReverseOption()
    output = self.submit(_device.dev_id, Constants.IMAGES['PDF10'], test_id,
                         test_name, self.cjt)
    try:
      self.assertTrue(output['success'])
    except AssertionError:
      notes = 'Error printing in reverse order.'
      self.LogTest(test_id, test_name, 'Failed', notes)
      raise
    else:
      self.waitAndManualPass(test_id, test_name, output)

  def test_07_CloudPrintPdfPageRangePage2(self):
    """Verify cloud printing a pdf with the page range option set to 2."""
    test_id = '4f274ec1-28f0-4201-b769-65467f7abcfd'
    test_name = 'testPrintPdfPageRangePage2'
    _logger.info('Setting page range to page 2 only')

    self.cjt.AddPageRangeOption(2, end=2)
    output = self.submit(_device.dev_id, Constants.IMAGES['PDF1'], test_id,
                         test_name, self.cjt)
    try:
      self.assertTrue(output['success'])
    except AssertionError:
      notes = 'Error printing with page range set to page 2 only.'
      self.LogTest(test_id, test_name, 'Failed', notes)
      raise
    else:
      self.waitAndManualPass(test_id, test_name, output)


  def test_08_CloudPrintPdfPageRangePage4To6(self):
    """Verify cloud printing a pdf with the page range option set to 4-6."""
    test_id = '4f274ec1-28f0-4201-b769-65467f7abcfe'
    test_name = 'testPrintPdfPageRangePage4To6'
    _logger.info('Setting page range to 4-6...')

    self.cjt.AddPageRangeOption(4, end=6)
    output = self.submit(_device.dev_id, Constants.IMAGES['PDF1'], test_id,
                         test_name, self.cjt)
    try:
      self.assertTrue(output['success'])
    except AssertionError:
      notes = 'Error printing with page range set to page 4-6.'
      self.LogTest(test_id, test_name, 'Failed', notes)
      raise
    else:
      self.waitAndManualPass(test_id, test_name, output)


  def test_09_CloudPrintPdfPageRangePage2And4to6(self):
    """Verify cloud printing a pdf with the page range option set to 2, 4-6"""
    test_id = '4f274ec1-28f0-4201-b769-65467f7abcff'
    test_name = 'testPrintPdfPageRangePage2And4to6'
    _logger.info('Setting page range to page 2 and 4-6...')

    self.cjt.AddPageRangeOption(2, end=2)
    self.cjt.AddPageRangeOption(4, end=6)
    output = self.submit(_device.dev_id, Constants.IMAGES['PDF1'], test_id,
                         test_name, self.cjt)
    try:
      self.assertTrue(output['success'])
    except AssertionError:
      notes = 'Error printing with page range set to page 2 and 4-6.'
      self.LogTest(test_id, test_name, 'Failed', notes)
      raise
    else:
      self.waitAndManualPass(test_id, test_name, output)


  def test_10_CloudPrintUrl(self):
    """Verify cloud printing simple 1 page url - google.com"""
    test_id = '9a957af4-eeed-47c3-8f12-7e60008a6f38'
    test_name = 'testPrintUrl'

    output = self.submit(_device.dev_id, Constants.GCP['MGT'], test_id,
                         test_name, self.cjt, is_url=True)
    try:
      self.assertTrue(output['success'])
    except AssertionError:
      notes = 'Error printing simple 1 page URL.'
      self.LogTest(test_id, test_name, 'Failed', notes)
      raise
    else:
      prompt = 'Google log-in page should print without errors.\n'
      prompt += 'Fail this test if there are errors or quality issues.'
      self.waitAndManualPass(test_id, test_name, output,
                             verification_prompt=prompt)


  def test_11_CloudPrintPngFillPage(self):
    """Verify cloud printing a png with the fill page option."""
    test_id = '0f911f5f-7001-4d87-933f-c15f42823da6'
    test_name = 'testPrintPngFillPage'
    _logger.info('Setting print option to Fill Page...')

    self.cjt.AddFitToPageOption(GCPConstants.FILL)
    output = self.submit(_device.dev_id, Constants.IMAGES['PNG3'], test_id,
                         test_name, self.cjt)
    try:
      self.assertTrue(output['success'])
    except AssertionError:
      notes = 'Error printing with Fill Page option.'
      self.LogTest(test_id, test_name, 'Failed', notes)
      raise
    else:
      self.waitAndManualPass(test_id, test_name, output)


  def test_12_CloudPrintPngFitToPage(self):
    """Verify cloud printing a png with the fit to page option."""
    test_id = '5f2ab7d7-663b-4b86-b4e5-c38979baad11'
    test_name = 'testPrintPngFitToPage'
    _logger.info('Setting print option to Fit to Page...')

    self.cjt.AddFitToPageOption(GCPConstants.FIT)
    output = self.submit(_device.dev_id, Constants.IMAGES['PNG3'], test_id,
                         test_name, self.cjt)
    try:
      self.assertTrue(output['success'])
    except AssertionError:
      notes = 'Error printing with Fit to Page option.'
      self.LogTest(test_id, test_name, 'Failed', notes)
      raise
    else:
      self.waitAndManualPass(test_id, test_name, output)


  def test_13_CloudPrintPngGrowToPage(self):
    """Verify cloud printing a png with the grow to page option."""
    test_id = '09532b30-f853-458e-99bf-5c1c532573c8'
    test_name = 'testPrintPngGrowToPage'
    _logger.info('Setting print option to Grow to Page...')

    self.cjt.AddFitToPageOption(GCPConstants.GROW)
    output = self.submit(_device.dev_id, Constants.IMAGES['PNG3'], test_id,
                         test_name, self.cjt)
    try:
      self.assertTrue(output['success'])
    except AssertionError:
      notes = 'Error printing with Grow To Page option.'
      self.LogTest(test_id, test_name, 'Failed', notes)
      raise
    else:
      self.waitAndManualPass(test_id, test_name, output)


  def test_14_CloudPrintPngShrinkToPage(self):
    """Verify cloud printing a png with the shrink to page option."""
    test_id = '3309482d-d23a-4ad7-8161-8c474ab1e6de'
    test_name = 'testPrintPngShrinkToPage'
    _logger.info('Setting print option to Shrink to Page...')

    self.cjt.AddFitToPageOption(GCPConstants.SHRINK)
    output = self.submit(_device.dev_id, Constants.IMAGES['PNG3'], test_id,
                         test_name, self.cjt)
    try:
      self.assertTrue(output['success'])
    except AssertionError:
      notes = 'Error printing with Shrink To Page option.'
      self.LogTest(test_id, test_name, 'Failed', notes)
      raise
    else:
      self.waitAndManualPass(test_id, test_name, output)


  def test_15_CloudPrintPngNoFitting(self):
    """Verify cloud printing a png with the no fitting option."""
    test_id = '0c8c1bd5-7d2a-4f51-9219-36d1f6957b57'
    test_name = 'testPrintPngNoFitting'
    _logger.info('Setting print option to No Fitting...')

    self.cjt.AddFitToPageOption(GCPConstants.NO_FIT)
    output = self.submit(_device.dev_id, Constants.IMAGES['PNG3'], test_id,
                         test_name, self.cjt)
    try:
      self.assertTrue(output['success'])
    except AssertionError:
      notes = 'Error printing with No Fitting option.'
      self.LogTest(test_id, test_name, 'Failed', notes)
      raise
    else:
      self.waitAndManualPass(test_id, test_name, output)


  def test_16_CloudPrintJpgPortrait(self):
    """Verify cloud printing a jpg with the portrait option."""
    test_id = '6e36efd8-fb5b-4fce-8d24-2cc1097a88f5'
    test_name = 'testPrintJpgPortrait'
    _logger.info('Print simple JPG file with portrait orientation.')

    self.cjt.AddColorOption(self.color)
    self.cjt.AddPageOrientationOption(GCPConstants.PORTRAIT)
    output = self.submit(_device.dev_id, Constants.IMAGES['JPG14'], test_id,
                         test_name, self.cjt)
    try:
      self.assertTrue(output['success'])
    except AssertionError:
      notes = 'Error printing JPG file in portrait orientation.'
      self.LogTest(test_id, test_name, 'Failed', notes)
      raise
    else:
      self.waitAndManualPass(test_id, test_name, output)


  def test_17_CloudPrintJpgLandscape(self):
    """Verify cloud printing a jpg with the landscape option."""
    test_id = '1d97a167-bc37-4e24-adf9-7e4bdbfff553'
    test_name = 'testPrintJpgLandscape'
    _logger.info('Print simple JPG file with landscape orientation.')

    self.cjt.AddColorOption(self.color)
    self.cjt.AddPageOrientationOption(GCPConstants.LANDSCAPE)
    output = self.submit(_device.dev_id, Constants.IMAGES['JPG7'], test_id,
                         test_name, self.cjt)
    try:
      self.assertTrue(output['success'])
    except AssertionError:
      notes = 'Error printing JPG file with landscape orientation.'
      self.LogTest(test_id, test_name, 'Failed', notes)
      raise
    else:
      self.waitAndManualPass(test_id, test_name, output)


  def test_18_CloudPrintJpgBlacknWhite(self):
    """Verify cloud printing a jpg with the monochrome option."""
    test_id = 'bbd3c533-fcc2-4bf1-adc9-9cd63cc35a80'
    test_name = 'testPrintJpgBlacknWhite'
    _logger.info('Print black and white JPG file.')

    self.cjt.AddColorOption(self.monochrome)
    output = self.submit(_device.dev_id, Constants.IMAGES['JPG1'], test_id,
                         test_name, self.cjt)
    try:
      self.assertTrue(output['success'])
    except AssertionError:
      notes = 'Error printing black and white JPG file.'
      self.LogTest(test_id, test_name, 'Failed', notes)
      raise
    else:
      self.waitAndManualPass(test_id, test_name, output)


  def test_19_CloudPrintJpgColorTestLandscape(self):
    """Verify cloud printing a jpg with color and landscape options."""
    test_id = '26076864-6aad-44e5-96a6-4f455e751fe7'
    test_name = 'testPrintJpgColorTestLandscape'
    _logger.info('Print color test JPG file with landscape orientation.')

    self.cjt.AddColorOption(self.color)
    self.cjt.AddPageOrientationOption(GCPConstants.LANDSCAPE)
    output = self.submit(_device.dev_id, Constants.IMAGES['JPG2'], test_id,
                         test_name, self.cjt)
    try:
      self.assertTrue(output['success'])
    except AssertionError:
      notes = 'Error printing color test JPG file with landscape orientation.'
      self.LogTest(test_id, test_name, 'Failed', notes)
      raise
    else:
      self.waitAndManualPass(test_id, test_name, output)


  def test_20_CloudPrintJpgPhoto(self):
    """Verify cloud printing a jpg photo with landscape option."""
    test_id = '1f0e4b40-a164-4441-b3cb-182e2a5a5cdb'
    test_name = 'testPrintJpgPhoto'
    _logger.info('Print JPG photo in landscape orientation.')

    self.cjt.AddColorOption(self.color)
    self.cjt.AddPageOrientationOption(GCPConstants.LANDSCAPE)
    output = self.submit(_device.dev_id, Constants.IMAGES['JPG5'], test_id,
                         test_name, self.cjt)
    try:
      self.assertTrue(output['success'])
    except AssertionError:
      notes = 'Error printing JPG photo in landscape orientation.'
      self.LogTest(test_id, test_name, 'Failed', notes)
      raise
    else:
      self.waitAndManualPass(test_id, test_name, output)


  def test_21_CloudPrintJpgSingleObject(self):
    """Verify cloud printing a single option jpg in landscape."""
    test_id = '03a22a19-8089-4150-8f1b-ceb78180713e'
    test_name = 'testPrintJpgSingleObject'
    _logger.info('Print JPG file single object in landscape.')

    self.cjt.AddColorOption(self.color)
    self.cjt.AddPageOrientationOption(GCPConstants.LANDSCAPE)
    output = self.submit(_device.dev_id, Constants.IMAGES['JPG7'], test_id,
                         test_name, self.cjt)
    try:
      self.assertTrue(output['success'])
    except AssertionError:
      notes = 'Error printing single object JPG file in landscape.'
      self.LogTest(test_id, test_name, 'Failed', notes)
      raise
    else:
      self.waitAndManualPass(test_id, test_name, output)


  def test_22_CloudPrintJpgProgressive(self):
    """Verify cloud printing a progressive jpg in landscape."""
    test_id = '8ce44d03-ba45-40c5-af0f-2aacb8a6debf'
    test_name = 'testPrintJpgProgressive'
    _logger.info('Print a Progressive JPG file.')

    self.cjt.AddColorOption(self.color)
    self.cjt.AddPageOrientationOption(GCPConstants.LANDSCAPE)
    output = self.submit(_device.dev_id, Constants.IMAGES['JPG8'], test_id,
                         test_name, self.cjt)
    try:
      self.assertTrue(output['success'])
    except AssertionError:
      notes = 'Error printing progressive JPEG file.'
      self.LogTest(test_id, test_name, 'Failed', notes)
      raise
    else:
      self.waitAndManualPass(test_id, test_name, output)


  def test_23_CloudPrintJpgMultiImageWithText(self):
    """Verify cloud printing a multi-image jpg in landscape."""
    test_id = '2d7ba1af-917b-467b-9e09-72f77cf58a56'
    test_name = 'testPrintJpgMultiImageWithText'
    _logger.info('Print multi image with text JPG file.')

    self.cjt.AddColorOption(self.color)
    self.cjt.AddPageOrientationOption(GCPConstants.LANDSCAPE)
    output = self.submit(_device.dev_id, Constants.IMAGES['JPG9'], test_id,
                         test_name, self.cjt)
    try:
      self.assertTrue(output['success'])
    except AssertionError:
      notes = 'Error printing multi-image with text JPG file.'
      self.LogTest(test_id, test_name, 'Failed', notes)
      raise
    else:
      self.waitAndManualPass(test_id, test_name, output)


  def test_24_CloudPrintJpgMaxComplex(self):
    """Verify cloud printing a complex jpg """
    test_id = 'c8208125-e720-406a-9308-bc80d461b08e'
    test_name = 'testPrintJpgMaxComplex'
    _logger.info('Print complex JPG file.')

    self.cjt.AddColorOption(self.color)
    output = self.submit(_device.dev_id, Constants.IMAGES['JPG10'], test_id,
                         test_name, self.cjt)
    try:
      self.assertTrue(output['success'])
    except AssertionError:
      notes = 'Error printing complex JPG file.'
      self.LogTest(test_id, test_name, 'Failed', notes)
      raise
    else:
      self.waitAndManualPass(test_id, test_name, output)


  def test_25_CloudPrintJpgMultiTargetPortrait(self):
    """Verify cloud printing a multi-target jpg with portrait option."""
    test_id = '3ff201de-77f3-4be1-9cf2-60dc29698f0b'
    test_name = 'testPrintJpgMultiTargetPortrait'
    _logger.info('Print multi-target JPG file with portrait orientation.')

    self.cjt.AddColorOption(self.color)
    self.cjt.AddPageOrientationOption(GCPConstants.PORTRAIT)
    output = self.submit(_device.dev_id, Constants.IMAGES['JPG11'], test_id,
                         test_name, self.cjt)
    try:
      self.assertTrue(output['success'])
    except AssertionError:
      notes = 'Error printing multi-target JPG file in portrait.'
      self.LogTest(test_id, test_name, 'Failed', notes)
      raise
    else:
      self.waitAndManualPass(test_id, test_name, output)


  def test_26_CloudPrintJpgStepChartLandscape(self):
    """Verify cloud printing a step-chart jpg with the landscape option."""
    test_id = 'f2f2cae4-e835-48e0-8632-953dd50be0ca'
    test_name = 'testPrintJpgStepChartLandscape'
    _logger.info('Print step chart JPG file in landscape orientation.')

    self.cjt.AddColorOption(self.color)
    self.cjt.AddPageOrientationOption(GCPConstants.LANDSCAPE)
    output = self.submit(_device.dev_id, Constants.IMAGES['JPG13'], test_id,
                         test_name, self.cjt)
    try:
      self.assertTrue(output['success'])
    except AssertionError:
      notes = 'Error printing step chart JPG file in landscape.'
      self.LogTest(test_id, test_name, 'Failed', notes)
      raise
    else:
      self.waitAndManualPass(test_id, test_name, output)


  def test_27_CloudPrintJpgLarge(self):
    """Verify cloud printing a large jpg with the landscape option."""
    test_id = 'c45e7ebf-241b-4fdf-8d0b-4d7f850a2b1a'
    test_name = 'testPrintJpgLarge'
    _logger.info('Print large JPG file with landscape orientation.')

    self.cjt.AddColorOption(self.color)
    self.cjt.AddPageOrientationOption(GCPConstants.LANDSCAPE)
    output = self.submit(_device.dev_id, Constants.IMAGES['JPG3'], test_id,
                         test_name, self.cjt)
    try:
      self.assertTrue(output['success'])
    except AssertionError:
      notes = 'Error printing large JPG file in landscape.'
      self.LogTest(test_id, test_name, 'Failed', notes)
      raise
    else:
      self.waitAndManualPass(test_id, test_name, output)


  def test_28_CloudPrintJpgLargePhoto(self):
    """Verify cloud printing a large-photo jpg with the landscape option."""
    test_id = 'e30fefe9-1a32-4b22-9088-0af5fe2ffd57'
    test_name = 'testPrintJpgLargePhoto'
    _logger.info('Print large photo JPG file with landscape orientation.')

    self.cjt.AddColorOption(self.color)
    self.cjt.AddPageOrientationOption(GCPConstants.LANDSCAPE)
    output = self.submit(_device.dev_id, Constants.IMAGES['JPG4'], test_id,
                         test_name, self.cjt)
    try:
      self.assertTrue(output['success'])
    except AssertionError:
      notes = 'Error printing large photo JPG file in landscape.'
      self.LogTest(test_id, test_name, 'Failed', notes)
      raise
    else:
      self.waitAndManualPass(test_id, test_name, output)


  def test_29_CloudPrintFilePdf(self):
    """Test cloud printing a standard, 1 page b&w PDF file."""
    test_id = '0d4d0d33-b170-414d-a722-00e848bede10'
    test_name = 'testPrintFilePdf'
    _logger.info('Printing a black and white 1 page PDF file.')

    self.cjt.AddColorOption(self.monochrome)
    output = self.submit(_device.dev_id, Constants.IMAGES['PDF4'], test_id,
                         test_name, self.cjt)
    try:
      self.assertTrue(output['success'])
    except AssertionError:
      notes = 'Error printing 1 page, black and white PDF file.'
      self.LogTest(test_id, test_name, 'Failed', notes)
      raise
    else:
      self.waitAndManualPass(test_id, test_name, output)


  def test_30_CloudPrintFileColorPdf(self):
    """Test cloud printing an ICC version 4 test color PDF file."""
    test_id = 'd81fe624-c6ec-4e72-9535-9cead873a4fa'
    test_name = 'testPrintFileColorPdf'
    _logger.info('Printing a color, 1 page PDF file.')

    self.cjt.AddColorOption(self.color)
    output = self.submit(_device.dev_id, Constants.IMAGES['PDF13'], test_id,
                         test_name, self.cjt)
    try:
      self.assertTrue(output['success'])
    except AssertionError:
      notes = 'Error printing 1 page, color PDF file.'
      self.LogTest(test_id, test_name, 'Failed', notes)
      raise
    else:
      self.waitAndManualPass(test_id, test_name, output)


  def test_31_CloudPrintFileMultiPagePdf(self):
    """Test cloud printing a standard, 3 page color PDF file."""
    test_id = '84e4d761-594d-4930-8a91-b43d037a7422'
    test_name = 'testPrintFileMultiPagePdf'
    _logger.info('Printing a 3 page, color PDF file.')

    self.cjt.AddColorOption(self.color)
    output = self.submit(_device.dev_id, Constants.IMAGES['PDF10'], test_id,
                         test_name, self.cjt)
    try:
      self.assertTrue(output['success'])
    except AssertionError:
      notes = 'Error printing 3 page, color PDF file.'
      self.LogTest(test_id, test_name, 'Failed', notes)
      raise
    else:
      self.waitAndManualPass(test_id, test_name, output)


  def test_32_CloudPrintFileLargeColorPdf(self):
    """Test cloud printing a 20 page, color PDF file."""
    test_id = '005a9954-b55e-40f9-8a66-aa06b5528a78'
    test_name = 'testPrintFileLargeColorPdf'
    _logger.info('Printing a 20 page, color PDF file.')

    self.cjt.AddColorOption(self.color)
    output = self.submit(_device.dev_id, Constants.IMAGES['PDF1'], test_id,
                         test_name, self.cjt)
    try:
      self.assertTrue(output['success'])
    except AssertionError:
      notes = 'Error printing 20 page, color PDF file.'
      self.LogTest(test_id, test_name, 'Failed', notes)
      raise
    else:
      self.waitAndManualPass(test_id, test_name, output)


  def test_33_CloudPrintFilePdfV1_2(self):
    """Test cloud printing PDF version 1.2 file."""
    test_id = '7cd98a62-d209-4d5a-934d-f951e0db9666'
    test_name = 'testPrintFilePdfV1_2'
    _logger.info('Printing a PDF v1.2 file.')

    output = self.submit(_device.dev_id, Constants.IMAGES['PDF1.2'], test_id,
                         test_name, self.cjt)
    try:
      self.assertTrue(output['success'])
    except AssertionError:
      notes = 'Error printing PDF v1.2 file.'
      self.LogTest(test_id, test_name, 'Failed', notes)
      raise
    else:
      self.waitAndManualPass(test_id, test_name, output)


  def test_34_CloudPrintFilePdfV1_3(self):
    """Test cloud printing PDF version 1.3 file."""
    test_id = 'dec3eebc-75b3-47c2-8619-0451e172cb08'
    test_name = 'testPrintFilePdfV1_3'
    _logger.info('Printing a PDF v1.3 file.')

    output = self.submit(_device.dev_id, Constants.IMAGES['PDF1.3'], test_id,
                         test_name, self.cjt)
    try:
      self.assertTrue(output['success'])
    except AssertionError:
      notes = 'Error printing PDF v1.3 file.'
      self.LogTest(test_id, test_name, 'Failed', notes)
      raise
    else:
      self.waitAndManualPass(test_id, test_name, output)


  def test_35_CloudPrintFilePdfV1_4(self):
    """Test cloud printing PDF version 1.4 file."""
    test_id = '881cdd22-49e8-4560-ae13-b8c79741f7d1'
    test_name = 'testPrintFilePdfV1_4'
    _logger.info('Printing a PDF v1.4 file.')

    output = self.submit(_device.dev_id, Constants.IMAGES['PDF1.4'], test_id,
                         test_name, self.cjt)
    try:
      self.assertTrue(output['success'])
    except AssertionError:
      notes = 'Error printing PDF v1.4 file.'
      self.LogTest(test_id, test_name, 'Failed', notes)
      raise
    else:
      self.waitAndManualPass(test_id, test_name, output)


  def test_36_CloudPrintFilePdfV1_5(self):
    """Test cloud printing PDF version 1.5 file."""
    test_id = '518c3a4b-1335-4979-b1e6-2b06acad8905'
    test_name = 'testPrintFilePdfV1_5'
    _logger.info('Printing a PDF v1.5 file.')

    output = self.submit(_device.dev_id, Constants.IMAGES['PDF1.5'], test_id,
                         test_name, self.cjt)
    try:
      self.assertTrue(output['success'])
    except AssertionError:
      notes = 'Error printing PDF v1.5 file.'
      self.LogTest(test_id, test_name, 'Failed', notes)
      raise
    else:
      self.waitAndManualPass(test_id, test_name, output)


  def test_37_CloudPrintFilePdfV1_6(self):
    """Test cloud printing PDF version 1.6 file."""
    test_id = '94dbee8a-e02c-4926-ad7e-a83dbff716dd'
    test_name = 'testPrintFilePdfV1_6'
    _logger.info('Printing a PDF v1.6 file.')

    output = self.submit(_device.dev_id, Constants.IMAGES['PDF1.6'], test_id,
                         test_name, self.cjt)
    try:
      self.assertTrue(output['success'])
    except AssertionError:
      notes = 'Error printing PDF v1.6 file.'
      self.LogTest(test_id, test_name, 'Failed', notes)
      raise
    else:
      self.waitAndManualPass(test_id, test_name, output)


  def test_38_CloudPrintFilePdfV1_7(self):
    """Test cloud printing PDF version 1.7 file."""
    test_id = '2ee12493-eeaf-43cd-a136-d01227d63e9a'
    test_name = 'testPrintFilePdfV1_7'
    _logger.info('Printing a PDF v1.7 file.')

    output = self.submit(_device.dev_id, Constants.IMAGES['PDF1.7'], test_id,
                         test_name, self.cjt)
    try:
      self.assertTrue(output['success'])
    except AssertionError:
      notes = 'Error printing PDF v1.7 file.'
      self.LogTest(test_id, test_name, 'Failed', notes)
      raise
    else:
      self.waitAndManualPass(test_id, test_name, output)


  def test_39_CloudPrintFilePdfColorTicket(self):
    """Test cloud printing PDF file of Color Ticket in landscape orientation."""
    test_id = '4bddcf56-984b-4c4d-9c39-63459b295247'
    test_name = 'testPrintFilePdfColorTicket'
    _logger.info('Printing PDF Color ticket in with landscape orientation.')

    self.cjt.AddColorOption(self.color)
    self.cjt.AddPageOrientationOption(GCPConstants.LANDSCAPE)
    output = self.submit(_device.dev_id, Constants.IMAGES['PDF2'], test_id,
                         test_name, self.cjt)
    try:
      self.assertTrue(output['success'])
    except AssertionError:
      notes = 'Error printing color boarding ticket PDF file.'
      self.LogTest(test_id, test_name, 'Failed', notes)
      raise
    else:
      self.waitAndManualPass(test_id, test_name, output)


  def test_40_CloudPrintFilePdfLetterMarginTest(self):
    """Test cloud printing PDF Letter size margin test file."""
    test_id = 'a7328247-84ab-4a8f-865a-f8f30ed20fc2'
    test_name = 'testPrintFilePdfLetterMarginTest'
    _logger.info('Printing PDF Letter Margin Test.')

    output = self.submit(_device.dev_id, Constants.IMAGES['PDF3'], test_id,
                         test_name, self.cjt)
    try:
      self.assertTrue(output['success'])
    except AssertionError:
      notes = 'Error printing letter margin test PDF file.'
      self.LogTest(test_id, test_name, 'Failed', notes)
      raise
    else:
      self.waitAndManualPass(test_id, test_name, output)


  def test_41_CloudPrintFilePdfMarginTest2(self):
    """Test cloud printing PDF margin test 2 file."""
    test_id = '215a7db8-ae4b-4784-b49a-49c30cf82b53'
    test_name = 'testPrintFilePdfMarginTest2'
    _logger.info('Printing PDF Margin Test 2 file.')

    output = self.submit(_device.dev_id, Constants.IMAGES['PDF6'], test_id,
                         test_name, self.cjt)
    try:
      self.assertTrue(output['success'])
    except AssertionError:
      notes = 'Error printing margin test 2 PDF file.'
      self.LogTest(test_id, test_name, 'Failed', notes)
      raise
    else:
      self.waitAndManualPass(test_id, test_name, output)


  def test_42_CloudPrintFilePdfSimpleLandscape(self):
    """Test cloud printing PDF with landscape layout."""
    test_id = '2aaa222a-7d35-4f88-bfc0-8cf2eb5f8373'
    test_name = 'testPrintFilePdfSimpleLandscape'
    _logger.info('Printing simple PDF file in landscape.')

    self.cjt.AddPageOrientationOption(GCPConstants.LANDSCAPE)
    output = self.submit(_device.dev_id, Constants.IMAGES['PDF8'], test_id,
                         test_name, self.cjt)
    try:
      self.assertTrue(output['success'])
    except AssertionError:
      notes = 'Error printing simple PDF file in landscape.'
      self.LogTest(test_id, test_name, 'Failed', notes)
      raise
    else:
      self.waitAndManualPass(test_id, test_name, output)


  def test_43_CloudPrintFilePdfCupsTestPage(self):
    """Test cloud printing PDF CUPS test page."""
    test_id = 'ae2a075b-ee7c-409c-8d2d-d08f5c2e868b'
    test_name = 'testPrintFilePdfCupsTestPage'
    _logger.info('Printing PDF CUPS test page.')

    self.cjt.AddColorOption(self.color)
    output = self.submit(_device.dev_id, Constants.IMAGES['PDF9'], test_id,
                         test_name, self.cjt)
    try:
      self.assertTrue(output['success'])
    except AssertionError:
      notes = 'Error printing CUPS print test PDF file.'
      self.LogTest(test_id, test_name, 'Failed', notes)
      raise
    else:
      self.waitAndManualPass(test_id, test_name, output)


  def test_44_CloudPrintFilePdfColorTest(self):
    """Test cloud printing PDF Color Test file."""
    test_id = '882efbf9-47f2-43cd-9ee9-d4b026679406'
    test_name = 'testPrintFilePdfColorTest'
    _logger.info('Printing PDF Color Test page.')

    self.cjt.AddColorOption(self.color)
    output = self.submit(_device.dev_id, Constants.IMAGES['PDF11'], test_id,
                         test_name, self.cjt)
    try:
      self.assertTrue(output['success'])
    except AssertionError:
      notes = 'Error printing Color Test PDF file.'
      self.LogTest(test_id, test_name, 'Failed', notes)
      raise
    else:
      self.waitAndManualPass(test_id, test_name, output)


  def test_45_CloudPrintFilePdfBarCodeTicket(self):
    """Test cloud printing Barcoded Ticket PDF file."""
    test_id = 'b38c0113-095e-4e73-8efe-7352852cafb7'
    test_name = 'testPrintFilePdfBarCodeTicket'
    _logger.info('Printing PDF Bar coded ticket.')

    self.cjt.AddColorOption(self.color)
    output = self.submit(_device.dev_id, Constants.IMAGES['PDF12'], test_id,
                         test_name, self.cjt)
    try:
      self.assertTrue(output['success'])
    except AssertionError:
      notes = 'Error printing bar coded ticket PDF file.'
      self.LogTest(test_id, test_name, 'Failed', notes)
      raise
    else:
      self.waitAndManualPass(test_id, test_name, output)


  def test_46_CloudPrintFilePdfComplexTicket(self):
    """Test cloud printing complex ticket PDF file."""
    test_id = '12555398-4e1f-4305-bcc6-b2b82d665634'
    test_name = 'testPrintFilePdfComplexTicket'
    _logger.info('Printing PDF of complex ticket.')

    self.cjt.AddColorOption(self.color)
    output = self.submit(_device.dev_id, Constants.IMAGES['PDF14'], test_id,
                         test_name, self.cjt)
    try:
      self.assertTrue(output['success'])
    except AssertionError:
      notes = 'Error printing complex ticket that is PDF file.'
      self.LogTest(test_id, test_name, 'Failed', notes)
      raise
    else:
      self.waitAndManualPass(test_id, test_name, output)


  def test_47_CloudPrintFileSimpleGIF(self):
    """Test cloud printing simple GIF file."""
    test_id = '7c346ab2-d8b4-407b-b477-755a0432ace5'
    test_name = 'testPrintFileSimpleGIF'
    _logger.info('Printing simple GIF file.')

    self.cjt.AddColorOption(self.color)
    output = self.submit(_device.dev_id, Constants.IMAGES['GIF2'], test_id,
                         test_name, self.cjt)
    try:
      self.assertTrue(output['success'])
    except AssertionError:
      notes = 'Error printing simple GIF file.'
      self.LogTest(test_id, test_name, 'Failed', notes)
      raise
    else:
      self.waitAndManualPass(test_id, test_name, output)


  def test_48_CloudPrintFileSmallGIF(self):
    """Test cloud printing a small GIF file."""
    test_id = '2e81decf-e364-4651-af1b-a516ac51f4bb'
    test_name = 'testPrintFileSmallGIF'
    _logger.info('Printing small GIF file.')

    self.cjt.AddColorOption(self.color)
    output = self.submit(_device.dev_id, Constants.IMAGES['GIF4'], test_id,
                         test_name, self.cjt)
    try:
      self.assertTrue(output['success'])
    except AssertionError:
      notes = 'Error printing small GIF file.'
      self.LogTest(test_id, test_name, 'Failed', notes)
      raise
    else:
      self.waitAndManualPass(test_id, test_name, output)


  def test_49_CloudPrintFileLargeGIF(self):
    """Test cloud printing a large GIF file."""
    test_id = '72ed6bc4-1b42-4bc1-921c-4ab205dd56cd'
    test_name = 'testPrintFileLargeGIF'
    _logger.info('Printing large GIF file.')

    self.cjt.AddColorOption(self.color)
    output = self.submit(_device.dev_id, Constants.IMAGES['GIF1'], test_id,
                         test_name, self.cjt)
    try:
      self.assertTrue(output['success'])
    except AssertionError:
      notes = 'Error printing large GIF file.'
      self.LogTest(test_id, test_name, 'Failed', notes)
      raise
    else:
      self.waitAndManualPass(test_id, test_name, output)


  def test_50_CloudPrintFileBlackNWhiteGIF(self):
    """Test cloud printing a black & white GIF file."""
    test_id = '7fa69496-542e-4f71-8538-7f67b907a2ec'
    test_name = 'testPrintFileBlackNWhiteGIF'
    _logger.info('Printing black and white GIF file.')

    self.cjt.AddColorOption(self.monochrome)
    output = self.submit(_device.dev_id, Constants.IMAGES['GIF3'], test_id,
                         test_name, self.cjt)
    try:
      self.assertTrue(output['success'])
    except AssertionError:
      notes = 'Error printing black and white GIF file.'
      self.LogTest(test_id, test_name, 'Failed', notes)
      raise
    else:
      self.waitAndManualPass(test_id, test_name, output)


  def test_51_CloudPrintFileHTML(self):
    """Test cloud printing HTML file."""
    test_id = '46164630-7c6e-4b37-b829-5edac13888ac'
    test_name = 'testPrintFileHTML'
    _logger.info('Printing HTML file.')

    output = self.submit(_device.dev_id, Constants.IMAGES['HTML1'], test_id,
                         test_name, self.cjt)
    try:
      self.assertTrue(output['success'])
    except AssertionError:
      notes = 'Error printing HTML file.'
      self.LogTest(test_id, test_name, 'Failed', notes)
      raise
    else:
      self.waitAndManualPass(test_id, test_name, output)


  def test_52_CloudPrintFilePngA4Test(self):
    """Test cloud printing A4 Test PNG file."""
    test_id = '4c1e7474-3471-46b2-8e0d-2e605f89c129'
    test_name = 'testPrintFilePngA4Test'
    _logger.info('Printing A4 Test PNG file.')

    self.cjt.AddColorOption(self.color)
    output = self.submit(_device.dev_id, Constants.IMAGES['PNG1'], test_id,
                         test_name, self.cjt)
    try:
      self.assertTrue(output['success'])
    except AssertionError:
      notes = 'Error printing A4 Test PNG file.'
      self.LogTest(test_id, test_name, 'Failed', notes)
      raise
    else:
      self.waitAndManualPass(test_id, test_name, output)


  def test_53_CloudPrintFilePngPortrait(self):
    """Test cloud printing PNG portrait file."""
    test_id = '7f1e0a95-767e-4302-8225-61d93e127a41'
    test_name = 'testPrintFilePngPortrait'
    _logger.info('Printing PNG portrait file.')

    self.cjt.AddColorOption(self.color)
    output = self.submit(_device.dev_id, Constants.IMAGES['PNG8'], test_id,
                         test_name, self.cjt)
    try:
      self.assertTrue(output['success'])
    except AssertionError:
      notes = 'Error printing PNG portrait file.'
      self.LogTest(test_id, test_name, 'Failed', notes)
      raise
    else:
      self.waitAndManualPass(test_id, test_name, output)


  def test_54_CloudPrintFileColorPngLandscape(self):
    """Test cloud printing color PNG file."""
    test_id = '6b386438-d5cd-46c5-9b25-4ac50faf169c'
    test_name = 'testPrintFileColorPngLandscape'
    _logger.info('Printing Color PNG file in landscape.')

    self.cjt.AddColorOption(self.color)
    self.cjt.AddPageOrientationOption(GCPConstants.LANDSCAPE)
    output = self.submit(_device.dev_id, Constants.IMAGES['PNG2'], test_id,
                         test_name, self.cjt)
    try:
      self.assertTrue(output['success'])
    except AssertionError:
      notes = 'Error printing Color PNG in landscape.'
      self.LogTest(test_id, test_name, 'Failed', notes)
      raise
    else:
      self.waitAndManualPass(test_id, test_name, output)


  def test_55_CloudPrintFileSmallPng(self):
    """Test cloud printing a small PNG file."""
    test_id = '213b84ed-6ddb-4d9b-ab27-be8d5f6d8370'
    test_name = 'testPrintFileSmallPng'
    _logger.info('Printing a small PNG file.')

    self.cjt.AddColorOption(self.color)
    output = self.submit(_device.dev_id, Constants.IMAGES['PNG3'], test_id,
                         test_name, self.cjt)
    try:
      self.assertTrue(output['success'])
    except AssertionError:
      notes = 'Error printing small PNG file.'
      self.LogTest(test_id, test_name, 'Failed', notes)
      raise
    else:
      self.waitAndManualPass(test_id, test_name, output)


  def test_56_CloudPrintFilePngWithLetters(self):
    """Test cloud printing PNG containing letters."""
    test_id = '83b38406-74f2-4b2e-a74c-54998956ee18'
    test_name = 'testPrintFilePngWithLetters'
    _logger.info('Printing PNG file with letters.')

    self.cjt.AddColorOption(self.color)
    self.cjt.AddPageOrientationOption(GCPConstants.LANDSCAPE)
    output = self.submit(_device.dev_id, Constants.IMAGES['PNG4'], test_id,
                         test_name, self.cjt)
    try:
      self.assertTrue(output['success'])
    except AssertionError:
      notes = 'Error printing PNG file containing letters.'
      self.LogTest(test_id, test_name, 'Failed', notes)
      raise
    else:
      self.waitAndManualPass(test_id, test_name, output)


  def test_57_CloudPrintFilePngColorTest(self):
    """Test cloud printing PNG Color Test file."""
    test_id = '8f66270d-64df-49c7-bb49-01705b65d089'
    test_name = 'testPrintFilePngColorTest'
    _logger.info('Printing PNG Color Test file.')

    self.cjt.AddColorOption(self.color)
    output = self.submit(_device.dev_id, Constants.IMAGES['PNG5'], test_id,
                         test_name, self.cjt)
    try:
      self.assertTrue(output['success'])
    except AssertionError:
      notes = 'Error printing Color Test PNG file.'
      self.LogTest(test_id, test_name, 'Failed', notes)
      raise
    else:
      self.waitAndManualPass(test_id, test_name, output)


  def test_58_CloudPrintFilePngColorImageWithText(self):
    """Test cloud printing color images with text PNG file."""
    test_id = '931f1994-eebf-4fa6-9549-f8811b4ed641'
    test_name = 'testPrintFilePngColorImageWithText'
    _logger.info('Printing color images with text PNG file.')

    self.cjt.AddColorOption(self.color)
    output = self.submit(_device.dev_id, Constants.IMAGES['PNG6'], test_id,
                         test_name, self.cjt)
    try:
      self.assertTrue(output['success'])
    except AssertionError:
      notes = 'Error printing color images with text PNG file.'
      self.LogTest(test_id, test_name, 'Failed', notes)
      raise
    else:
      self.waitAndManualPass(test_id, test_name, output)


  def test_59_CloudPrintFilePngCupsTest(self):
    """Test cloud printing Cups Test PNG file."""
    test_id = '055898ba-25f7-4b4b-b116-ff7d499c8994'
    test_name = 'testPrintFilePngCupsTest'
    _logger.info('Printing Cups Test PNG file.')

    self.cjt.AddColorOption(self.color)
    output = self.submit(_device.dev_id, Constants.IMAGES['PNG7'], test_id,
                         test_name, self.cjt)
    try:
      self.assertTrue(output['success'])
    except AssertionError:
      notes = 'Error printing Cups Test PNG file.'
      self.LogTest(test_id, test_name, 'Failed', notes)
      raise
    else:
      self.waitAndManualPass(test_id, test_name, output)


  def test_60_CloudPrintFileLargePng(self):
    """Test cloud printing Large PNG file."""
    test_id = '852fab66-af6b-4f06-b94f-9d04508be3c6'
    test_name = 'testPrintFileLargePng'
    _logger.info('Printing large PNG file.')

    self.cjt.AddColorOption(self.color)
    output = self.submit(_device.dev_id, Constants.IMAGES['PNG9'], test_id,
                         test_name, self.cjt)
    try:
      self.assertTrue(output['success'])
    except AssertionError:
      notes = 'Error printing large PNG file.'
      self.LogTest(test_id, test_name, 'Failed', notes)
      raise
    else:
      self.waitAndManualPass(test_id, test_name, output)


  def test_61_CloudPrintFileSvgSimple(self):
    """Test cloud printing simple SVG file."""
    test_id = 'f10c0c3c-0d44-440f-8058-a0643235e2f8'
    test_name = 'testPrintFileSvgSimple'
    _logger.info('Printing simple SVG file.')

    output = self.submit(_device.dev_id, Constants.IMAGES['SVG2'], test_id,
                         test_name, self.cjt)
    try:
      self.assertTrue(output['success'])
    except AssertionError:
      notes = 'Error printing simple SVG file.'
      self.LogTest(test_id, test_name, 'Failed', notes)
      raise
    else:
      self.waitAndManualPass(test_id, test_name, output)


  def test_62_CloudPrintFileSvgWithImages(self):
    """Test cloud printing SVG file with images."""
    test_id = '613e3f50-365f-4d4e-be72-d04202f74de4'
    test_name = 'testPrintFileSvgWithImages'
    _logger.info('Printing SVG file with images.')

    self.cjt.AddColorOption(self.color)
    output = self.submit(_device.dev_id, Constants.IMAGES['SVG1'], test_id,
                         test_name, self.cjt)
    try:
      self.assertTrue(output['success'])
    except AssertionError:
      notes = 'Error printing SVG file with images.'
      self.LogTest(test_id, test_name, 'Failed', notes)
      raise
    else:
      self.waitAndManualPass(test_id, test_name, output)


  def test_63_CloudPrintFileTiffRegLink(self):
    """Test cloud printing TIFF file of GCP registration link."""
    test_id = 'ff85ffb1-7032-4006-948d-1725d93c5c5a'
    test_name = 'testPrintFileTiffRegLink'
    _logger.info('Printing TIFF file of GCP registration link.')

    output = self.submit(_device.dev_id, Constants.IMAGES['TIFF1'], test_id,
                         test_name, self.cjt)
    try:
      self.assertTrue(output['success'])
    except AssertionError:
      notes = 'Error printing TIFF file of GCP registration link.'
      self.LogTest(test_id, test_name, 'Failed', notes)
      raise
    else:
      self.waitAndManualPass(test_id, test_name, output)


  def test_64_CloudPrintFileTiffPhoto(self):
    """Test cloud printing TIFF file of photo."""
    test_id = '983ba7b4-ced0-4144-81cc-6abe89e63f78'
    test_name = 'testPrintFileTiffPhoto'
    _logger.info('Printing TIFF file of photo.')

    self.cjt.AddColorOption(self.color)
    output = self.submit(_device.dev_id, Constants.IMAGES['TIFF2'], test_id,
                         test_name, self.cjt)
    try:
      self.assertTrue(output['success'])
    except AssertionError:
      notes = 'Error printing TIFF file of photo.'
      self.LogTest(test_id, test_name, 'Failed', notes)
      raise
    else:
      self.waitAndManualPass(test_id, test_name, output)

  def test_65_CloudPrintMarginsOptions(self):
    """Test cloud printing with margins option."""
    test_id = 'f0143e4e-8dc1-42c1-96da-b9abc39a0eee'
    test_name = 'testPrintMarginsOptions'

    if not Constants.CAPS['MARGIN']:
      self.LogTest(test_id, test_name, 'Skipped', 'No Margin support')
      return

    self.cjt.AddMarginOption(0, 0, 0, 0)
    output = self.submit(_device.dev_id, Constants.IMAGES['PDF9'], test_id,
                         test_name, self.cjt)
    try:
      self.assertTrue(output['success'])
    except AssertionError:
      notes = 'Error printing with margins set to 0.'
      self.LogTest(test_id, test_name, 'Failed', notes)
      raise
    else:
      self.waitForCloudPrintJobCompletion(test_id, test_name, output)

    self.cjt.AddMarginOption(50000, 50000, 50000, 50000)
    output = self.submit(_device.dev_id, Constants.IMAGES['PDF9'], test_id,
                         test_name, self.cjt)
    try:
      self.assertTrue(output['success'])
    except AssertionError:
      notes = 'Error local printing with margins set to 5cm.'
      self.LogTest(test_id, test_name, 'Failed', notes)
      raise
    else:
      prompt = 'The 1st print job should have no margins.\n'
      prompt += 'The 2nd print job should have 5cm margins for all sides.\n'
      prompt += 'If the margins are not correct, fail this test.'
      self.waitAndManualPass(test_id, test_name, output,
                             verification_prompt=prompt)


if __name__ == '__main__':
  runner = unittest.TextTestRunner(verbosity=2)
  suite = unittest.TestSuite()

  for testsuite in Constants.TEST['RUN']:
    if testsuite.startswith('#'):
      continue
    print 'Adding %s to list of suites to run' % (testsuite)
    suite.addTest(unittest.makeSuite(globals()[testsuite]))

  runner.run(suite)<|MERGE_RESOLUTION|>--- conflicted
+++ resolved
@@ -2390,7 +2390,6 @@
     try:
       self.assertTrue(success)
     except AssertionError:
-<<<<<<< HEAD
       notes = 'Failed to detect update before timing out.'
       self.LogTest(test_id, test_name, 'Failed', notes)
       raise
@@ -2403,22 +2402,6 @@
       notes2 = 'Printer not in idle state after updates.'
       self.LogTest(test_id, test_name, 'Failed', notes2)
       raise
-=======
-      notes = 'Error local printing with color selected.'
-      self.LogTest(test_id, test_name, 'Blocked', notes)
-    else:
-      print 'Print job should be printed in color.'
-      print 'If not, fail this test.'
-      self.ManualPass(test_id, test_name)
-
-  def testLocalPrintLongUrl(self):
-    """Verify printer can local print a long URL."""
-    test_id = '8b89286b-a5aa-4936-a7d8-e768962930d8'
-    test_name = 'testLocalPrintLongUrl'
-    url = ('http://www-10.lotus.com/ldd/portalwiki.nsf/dx/'
-           'Determining_the_best_IBM_Lotus_Web_Content_Management_delivery'
-           '_option_for_your_needs')
->>>>>>> refs/remotes/origin/master
 
     job_id = _device.LocalPrint(test_name, Constants.IMAGES['PWG1'], self.cjt, 'image/pwg-raster')
     try:
